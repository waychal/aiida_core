#!/usr/bin/env python
# -*- coding: utf-8 -*-
###########################################################################
# Copyright (c), The AiiDA team. All rights reserved.                     #
# This file is part of the AiiDA code.                                    #
#                                                                         #
# The code is hosted on GitHub at https://github.com/aiidateam/aiida_core #
# For further information on the license, see the LICENSE.txt file        #
# For further information please visit http://www.aiida.net               #
###########################################################################
<<<<<<< HEAD
"""
It defines the method with all required parameters to run restapi locally.
"""
=======

from __future__ import division
from __future__ import print_function
>>>>>>> fa483f5a
from __future__ import absolute_import
import argparse
import imp
import os

from flask_cors import CORS

from aiida.backends.utils import load_dbenv


# pylint: disable=inconsistent-return-statements,too-many-locals
def run_api(flask_app, flask_api, *args, **kwargs):
    """
    Takes a flask.Flask instance and runs it. Parses
    command-line flags to configure the app.

    flask_app: Class inheriting from Flask app class
    flask_api = flask_restful API class to be used to wrap the app

    args: required by argparse

    kwargs:
    List of valid parameters:
    prog_name: name of the command before arguments are parsed. Useful when
    api is embedded in a command, such as verdi restapi
    default_host: self-explainatory
    default_port: self-explainatory
    default_config_dir = directory containing the config.py file used to
    configure the RESTapi
    parse_aiida_profile= if True, parses an option to specify the AiiDA
    profile
    All other passed parameters are ignored.
    """

    import aiida  # Mainly needed to locate the correct aiida path

    # Unpack parameters and assign defaults if needed
    prog_name = kwargs['prog_name'] if 'prog_name' in kwargs else ""

    default_host = kwargs['default_host'] if 'default_host' in kwargs else \
        "127.0.0.1"

    default_port = kwargs['default_port'] if 'default_port' in kwargs else \
        "5000"

    default_config_dir = kwargs['default_config_dir'] if \
        'default_config_dir' in kwargs \
        else os.path.join(os.path.split(os.path.abspath(
        aiida.restapi.__file__))[0], 'common')

    parse_aiida_profile = kwargs['parse_aiida_profile'] if \
        'parse_aiida_profile' in kwargs else False

    catch_internal_server = kwargs['catch_internal_server'] if\
        'catch_internal_server' in kwargs else False

    hookup = kwargs['hookup'] if 'hookup' in kwargs else False

    # Set up the command-line options
    parser = argparse.ArgumentParser(prog=prog_name, description='Hook up the AiiDA ' 'RESTful API')

    parser.add_argument("-H", "--host",
                        help="Hostname of the Flask app " + \
                             "[default %s]" % default_host,
                        dest='host',
                        default=default_host)
    parser.add_argument("-P", "--port",
                        help="Port for the Flask app " + \
                             "[default %s]" % default_port,
                        dest='port',
                        default=default_port)
    parser.add_argument("-c", "--config-dir",
                        help="Directory with config.py for Flask app " + \
                             "[default {}]".format(default_config_dir),
                        dest='config_dir',
                        default=default_config_dir)

    # This one is included only if necessary
    if parse_aiida_profile:
        parser.add_argument(
            "-p",
            "--aiida-profile",
            help="AiiDA profile to expose through the RESTful "
            "API [default: the default AiiDA profile]",
            dest="aiida_profile",
            default=None)

    # Two options useful for debugging purposes, but
    # a bit dangerous so not exposed in the help message.
    parser.add_argument("-d", "--debug", action="store_true", dest="debug", help=argparse.SUPPRESS)
    parser.add_argument("-w", "--wsgi-profile", action="store_true", dest="wsgi_profile", help=argparse.SUPPRESS)

    parsed_args = parser.parse_args(args)

    # Import the right configuration file
    confs = imp.load_source(
        os.path.join(parsed_args.config_dir, 'config'), os.path.join(parsed_args.config_dir, 'config.py'))

    import aiida.backends.settings as settings

    # Set aiida profile
    #
    # General logic:
    #
    # if aiida_profile is parsed the following cases exist:
    #
    # aiida_profile:
    #    "default"    --> default profile set in .aiida/config.json
    #    <profile>    --> corresponding profile in .aiida/config.json
    #    None         --> default restapi profile set in <config_dir>/config,py
    #
    # if aiida_profile is not parsed we assume
    #
    # default restapi profile set in <config_dir>/config.py

    if parse_aiida_profile and parsed_args.aiida_profile is not None:
        aiida_profile = parsed_args.aiida_profile

    elif confs.DEFAULT_AIIDA_PROFILE is not None:
        aiida_profile = confs.DEFAULT_AIIDA_PROFILE

    else:
        aiida_profile = "default"

    if aiida_profile != "default":
        settings.AIIDADB_PROFILE = aiida_profile
    else:
        pass  # This way the default of .aiida/config.json will be used

    # Set the AiiDA environment. If already loaded, load_dbenv will raise an
    # exception
    # if not is_dbenv_loaded():
    load_dbenv()

    # Instantiate an app
    app_kwargs = dict(catch_internal_server=catch_internal_server)
    app = flask_app(__name__, **app_kwargs)

    # Config the app
    app.config.update(**confs.APP_CONFIG)

    # cors
    cors_prefix = os.path.join(confs.PREFIX, "*")
    CORS(app, resources={r"" + cors_prefix: {"origins": "*"}})

    # Config the serializer used by the app
    if confs.SERIALIZER_CONFIG:
        from aiida.restapi.common.utils import CustomJSONEncoder
        app.json_encoder = CustomJSONEncoder

    # If the user selects the profiling option, then we need
    # to do a little extra setup
    if parsed_args.wsgi_profile:
        from werkzeug.contrib.profiler import ProfilerMiddleware

        app.config['PROFILE'] = True
        app.wsgi_app = ProfilerMiddleware(app.wsgi_app, restrictions=[30])

    # Instantiate an Api by associating its app
    api_kwargs = dict(PREFIX=confs.PREFIX, PERPAGE_DEFAULT=confs.PERPAGE_DEFAULT, LIMIT_DEFAULT=confs.LIMIT_DEFAULT)
    api = flask_api(app, **api_kwargs)

    # Check if the app has to be hooked-up or just returned
    if hookup:
        api.app.run(debug=parsed_args.debug, host=parsed_args.host, port=int(parsed_args.port), threaded=True)

    else:
        # here we return the app, and the api with no specifications on debug
        #  mode, port and host. This can be handled by an external server,
        # e.g. apache2, which will set the host and port. This implies that
        # the user-defined configuration of the app is ineffective (it only
        # affects the internal werkzeug server used by Flask).
        return (app, api)


# Standard boilerplate to run the api
if __name__ == '__main__':

    # I run the app via a wrapper that accepts arguments such as host and port
    # e.g. python api.py --host=127.0.0.2 --port=6000 --config-dir=~/.restapi
    # Default address is 127.0.0.1:5000, default config directory is
    # <aiida_path>/aiida/restapi/common
    #
    # Start the app by sliding the argvs to flaskrun, choose to take as an
    # argument also whether to parse the aiida profile or not (in verdi
    # restapi this would not be the case)

    import sys
    from aiida.restapi.api import AiidaApi, App

    #Or, equivalently, (useful starting point for derived apps)
    #import the app object and the Api class that you want to combine.

    run_api(App, AiidaApi, *sys.argv[1:], parse_aiida_profile=True, hookup=True, catch_internal_server=True)<|MERGE_RESOLUTION|>--- conflicted
+++ resolved
@@ -8,15 +8,12 @@
 # For further information on the license, see the LICENSE.txt file        #
 # For further information please visit http://www.aiida.net               #
 ###########################################################################
-<<<<<<< HEAD
 """
 It defines the method with all required parameters to run restapi locally.
 """
-=======
 
 from __future__ import division
 from __future__ import print_function
->>>>>>> fa483f5a
 from __future__ import absolute_import
 import argparse
 import imp
