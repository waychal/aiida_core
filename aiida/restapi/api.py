--- conflicted
+++ resolved
@@ -20,12 +20,7 @@
 
 ## Initiate an app with its api
 app = Flask(__name__)
-<<<<<<< HEAD
-api = Api(app, prefix=PREFIX)
-
-=======
 api = Api(app, prefix=conf.PREFIX)
->>>>>>> 43709f74
 cors = CORS(app, resources={r"/api/v2/*": {"origins": "*"}})
 
 # database
@@ -173,17 +168,12 @@
 if __name__ == '__main__':
 
     #Config the app
-<<<<<<< HEAD
-    app.config.update(**APP_CONFIG)
-
-=======
     app.config.update(**conf.APP_CONFIG)
 
     #Config the serializer used by the app
     if conf.SERIALIZER_CONFIG:
         from aiida.restapi.common.utils import CustomJSONEncoder
         app.json_encoder = CustomJSONEncoder
->>>>>>> 43709f74
 
     #I run the app via a wrapper that accepts arguments such as host and port
     #e.g. python api.py --host=127.0.0.2 --port=6000
