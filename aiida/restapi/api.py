# -*- coding: utf-8 -*-
###########################################################################
# Copyright (c), The AiiDA team. All rights reserved.                     #
# This file is part of the AiiDA code.                                    #
#                                                                         #
# The code is hosted on GitHub at https://github.com/aiidateam/aiida_core #
# For further information on the license, see the LICENSE.txt file        #
# For further information please visit http://www.aiida.net               #
###########################################################################
"""
Implementation of RESTful API for materialscloud.org based on flask +
flask_restful module
For the time being the API returns the parsed valid endpoints upon GET request
Author: Snehal P. Waychal and Fernando Gargiulo @ Theos, EPFL
"""

from flask import Flask, jsonify
from flask_restful import Api
from werkzeug.exceptions import HTTPException

class App(Flask):
    """
    Basic Flask App customized for this REST Api purposes
    """

    def __init__(self, *args, **kwargs):

        # Decide whether or not to catch the internal server exceptions (
        # default is True)
        catch_internal_server = True
        try:
            catch_internal_server = kwargs.pop('catch_internal_server')
        except KeyError:
            pass

        # Basic initialization
        super(App, self).__init__(*args, **kwargs)

        # Error handler
        from aiida.restapi.common.exceptions import RestInputValidationError, \
            RestValidationError, RestFeatureNotAvailable

        if catch_internal_server:

            @self.errorhandler(Exception)
            def error_handler(error):

                if isinstance(error, RestValidationError):
                    response = jsonify({'message': error.message})
                    response.status_code = 400

                elif isinstance(error, RestInputValidationError):
                    response = jsonify({'message': error.message})
                    response.status_code = 400

                elif isinstance(error, RestFeatureNotAvailable):
                    response = jsonify({'message': error.message})
                    response.status_code = 501

                # Generic server-side error (not to make the api crash if an
                # unhandled exception is raised. Caution is never enough!!)
                else:
                    response = jsonify(
                        {
                            'message': 'Internal server error. The original '
                                       'message was: \"{}\"'.format(
                                error.message)
                        }
                    )
                    response.status_code = 500

                return response

        else:
            pass


class AiidaApi(Api):
    """
    AiiDA customized version of the flask_restful Api class
    """

    def __init__(self, app=None, **kwargs):
        """
        The need to have a special constructor is to include directly the
        addition of resources with the parameters required to initialize the
        resource classes.

        Args:
            **kwargs: parameters to be passed to the resources for
            configuration and PREFIX
        """

        from aiida.restapi.resources import Calculation, Computer, User, Code, Data, \
<<<<<<< HEAD
            Group, Node, StructureData, KpointsData, BandsData, ServerInfo

        self.app = app

        super(AiidaApi, self).__init__(app=app, prefix=kwargs['PREFIX'], catch_all_404s=True)


=======
            Group, Node, StructureData, KpointsData, BandsData, UpfData, ServerInfo

        self.app = app

        super(AiidaApi, self).__init__(app=app, prefix=kwargs['PREFIX'], catch_all_404s=True)


>>>>>>> f7f55ce2
        self.add_resource(ServerInfo,
                          "/server/",
                          "/server/endpoints/",
                          endpoint='server',
                          strict_slashes=False,
                          resource_class_kwargs=kwargs)

        ## Add resources and endpoints to the api
        self.add_resource(Computer,
                          # supported urls
                          '/computers/',
                          '/computers/page/',
                          '/computers/page/<int:page>/',
                          '/computers/<id>/',
                          '/computers/schema/',
                          endpoint='computers',
                          strict_slashes=False,
                          resource_class_kwargs=kwargs)

        self.add_resource(Node,
                          '/nodes/',
                          '/nodes/schema/',
                          '/nodes/statistics/',
                          '/nodes/page/',
                          '/nodes/page/<int:page>/',
                          '/nodes/<id>/',
                          '/nodes/<id>/io/inputs/',
                          '/nodes/<id>/io/inputs/page/',
                          '/nodes/<id>/io/inputs/page/<int:page>/',
                          '/nodes/<id>/io/outputs/',
                          '/nodes/<id>/io/outputs/page/',
                          '/nodes/<id>/io/outputs/page/<int:page>/',
                          '/nodes/<id>/io/tree/',
                          '/nodes/<id>/content/attributes/',
                          '/nodes/<id>/content/extras/',
                          '/nodes/<id>/content/visualization/',
                          endpoint='nodes',
                          strict_slashes=False,
                          resource_class_kwargs=kwargs)

        self.add_resource(Calculation,
                          '/calculations/',
                          '/calculations/schema/',
                          '/calculations/page/',
                          '/calculations/page/<int:page>/',
                          '/calculations/<id>/',
                          '/calculations/<id>/io/retrieved_inputs/',
                          '/calculations/<id>/io/retrieved_outputs/',
                          '/calculations/<id>/io/inputs/',
                          '/calculations/<id>/io/inputs/page/',
                          '/calculations/<id>/io/inputs/page/<int:page>/',
                          '/calculations/<id>/io/outputs/',
                          '/calculations/<id>/io/outputs/page/',
                          '/calculations/<id>/io/outputs/page/<int:page>/',
                          '/calculations/<id>/io/tree/',
                          '/calculations/<id>/content/attributes/',
                          '/calculations/<id>/content/extras/',
                          endpoint='calculations',
                          strict_slashes=False,
                          resource_class_kwargs=kwargs)

        self.add_resource(Data,
                          '/data/',
                          '/data/schema/',
                          '/data/page/',
                          '/data/page/<int:page>',
                          '/data/<id>/',
                          '/data/<id>/io/inputs/',
                          '/data/<id>/io/inputs/page/',
                          '/data/<id>/io/inputs/page/<int:page>/',
                          '/data/<id>/io/outputs/',
                          '/data/<id>/io/outputs/page/',
                          '/data/<id>/io/outputs/page/<int:page>/',
                          '/data/<id>/io/tree/',
                          '/data/<id>/content/attributes/',
                          '/data/<id>/content/extras/',
                          '/data/<id>/content/visualization/',
                          '/data/<id>/content/download/',
                          endpoint='data',
                          strict_slashes=False,
                          resource_class_kwargs=kwargs)

        self.add_resource(Code,
                          '/codes/',
                          '/codes/schema/',
                          '/codes/page/',
                          '/codes/page/<int:page>/',
                          '/codes/<id>/',
                          '/codes/<id>/io/inputs/',
                          '/codes/<id>/io/inputs/page/',
                          '/codes/<id>/io/inputs/page/<int:page>/',
                          '/codes/<id>/io/outputs/',
                          '/codes/<id>/io/outputs/page/',
                          '/codes/<id>/io/outputs/page/<int:page>/',
                          '/codes/<id>/io/tree/',
                          '/codes/<id>/content/attributes/',
                          '/codes/<id>/content/extras/',
                          '/codes/<id>/content/visualization/',
                          endpoint='codes',
                          strict_slashes=False,
                          resource_class_kwargs=kwargs)

        self.add_resource(StructureData,
                          '/structures/',
                          '/structures/schema/',
                          '/structures/page/',
                          '/structures/page/<int:page>',
                          '/structures/<id>/',
                          '/structures/<id>/io/inputs/',
                          '/structures/<id>/io/inputs/page/',
                          '/structures/<id>/io/inputs/page/<int:page>/',
                          '/structures/<id>/io/outputs/',
                          '/structures/<id>/io/outputs/page/',
                          '/structures/<id>/io/outputs/page/<int:page>/',
                          '/structures/<id>/io/tree/',
                          '/structures/<id>/content/attributes/',
                          '/structures/<id>/content/extras/',
                          '/structures/<id>/content/visualization/',
                          '/structures/<id>/content/download/',
                          endpoint='structures',
                          strict_slashes=False,
                          resource_class_kwargs=kwargs
                          )

        self.add_resource(KpointsData,
                          '/kpoints/',
                          '/kpoints/schema/',
                          '/kpoints/page/',
                          '/kpoints/page/<int:page>',
                          '/kpoints/<id>/',
                          '/kpoints/<id>/io/inputs/',
                          '/kpoints/<id>/io/inputs/page/',
                          '/kpoints/<id>/io/inputs/page/<int:page>/',
                          '/kpoints/<id>/io/outputs/',
                          '/kpoints/<id>/io/outputs/page/',
                          '/kpoints/<id>/io/outputs/page/<int:page>/',
                          '/kpoints/<id>/io/tree/',
                          '/kpoints/<id>/content/attributes/',
                          '/kpoints/<id>/content/extras/',
                          '/kpoints/<id>/content/visualization/',
                          endpoint='kpoints',
                          strict_slashes=False,
                          resource_class_kwargs=kwargs
                          )

        self.add_resource(BandsData,
                          '/bands/',
                          '/bands/schema/',
                          '/bands/page/',
                          '/bands/page/<int:page>',
                          '/bands/<id>/',
                          '/bands/<id>/io/inputs/',
                          '/bands/<id>/io/inputs/page/',
                          '/bands/<id>/io/inputs/page/<int:page>/',
                          '/bands/<id>/io/outputs/',
                          '/bands/<id>/io/outputs/page/',
                          '/bands/<id>/io/outputs/page/<int:page>/',
                          '/bands/<id>/io/tree/',
                          '/bands/<id>/content/attributes/',
                          '/bands/<id>/content/extras/',
                          '/bands/<id>/content/visualization/',
                          endpoint='bands',
<<<<<<< HEAD
=======
                          strict_slashes=False,
                          resource_class_kwargs=kwargs
                          )

        self.add_resource(UpfData,
                          '/upfs/',
                          '/upfs/schema/',
                          '/upfs/page/',
                          '/upfs/page/<int:page>',
                          '/upfs/<id>/',
                          '/upfs/<id>/io/inputs/',
                          '/upfs/<id>/io/inputs/page/',
                          '/upfs/<id>/io/inputs/page/<int:page>/',
                          '/upfs/<id>/io/outputs/',
                          '/upfs/<id>/io/outputs/page/',
                          '/upfs/<id>/io/outputs/page/<int:page>/',
                          '/upfs/<id>/io/tree/',
                          '/upfs/<id>/content/attributes/',
                          '/upfs/<id>/content/extras/',
                          '/upfs/<id>/content/visualization/',
                          '/upfs/<id>/content/download/',
                          endpoint='upfs',
>>>>>>> f7f55ce2
                          strict_slashes=False,
                          resource_class_kwargs=kwargs
                          )

        self.add_resource(User,
                          '/users/',
                          '/users/schema/',
                          '/users/page/',
                          '/users/page/<int:page>/',
                          '/users/<id>/',
                          strict_slashes=False,
                          resource_class_kwargs=kwargs)

        self.add_resource(Group,
                          '/groups/',
                          '/groups/schema/',
                          '/groups/page/',
                          '/groups/page/<int:page>/',
                          '/groups/<id>/',
                          endpoint='groups',
                          strict_slashes=False,
                          resource_class_kwargs=kwargs)


    def handle_error(self, e):
        """
        this method handles the 404 "URL not found" exception and return custom message
        :param e: raised exception
        :return: list of available endpoints
        """

        if isinstance(e, HTTPException):
            if e.code == 404:

                from aiida.restapi.common.config import PREFIX
                import json

                response = {}

                response["status"] = "404 Not Found"
                response["message"] = "The requested URL is not found on the server."
                response["available_endpoints"] = []
                tmp = []

                for rule in sorted(self.app.url_map.iter_rules()):
                    if rule.endpoint not in tmp and rule.endpoint != "static":
                        tmp.append(rule.endpoint)
                        response["available_endpoints"].append(PREFIX + "/" + rule.endpoint)

                return jsonify(response)

        else:
            raise e<|MERGE_RESOLUTION|>--- conflicted
+++ resolved
@@ -92,23 +92,13 @@
         """
 
         from aiida.restapi.resources import Calculation, Computer, User, Code, Data, \
-<<<<<<< HEAD
-            Group, Node, StructureData, KpointsData, BandsData, ServerInfo
+            Group, Node, StructureData, KpointsData, BandsData, UpfData, ServerInfo
 
         self.app = app
 
         super(AiidaApi, self).__init__(app=app, prefix=kwargs['PREFIX'], catch_all_404s=True)
 
 
-=======
-            Group, Node, StructureData, KpointsData, BandsData, UpfData, ServerInfo
-
-        self.app = app
-
-        super(AiidaApi, self).__init__(app=app, prefix=kwargs['PREFIX'], catch_all_404s=True)
-
-
->>>>>>> f7f55ce2
         self.add_resource(ServerInfo,
                           "/server/",
                           "/server/endpoints/",
@@ -271,8 +261,6 @@
                           '/bands/<id>/content/extras/',
                           '/bands/<id>/content/visualization/',
                           endpoint='bands',
-<<<<<<< HEAD
-=======
                           strict_slashes=False,
                           resource_class_kwargs=kwargs
                           )
@@ -295,7 +283,6 @@
                           '/upfs/<id>/content/visualization/',
                           '/upfs/<id>/content/download/',
                           endpoint='upfs',
->>>>>>> f7f55ce2
                           strict_slashes=False,
                           resource_class_kwargs=kwargs
                           )
