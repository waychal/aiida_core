# -*- coding: utf-8 -*-
###########################################################################
# Copyright (c), The AiiDA team. All rights reserved.                     #
# This file is part of the AiiDA code.                                    #
#                                                                         #
# The code is hosted on GitHub at https://github.com/aiidateam/aiida_core #
# For further information on the license, see the LICENSE.txt file        #
# For further information please visit http://www.aiida.net               #
###########################################################################
<<<<<<< HEAD
"""
Translator for kpoints data
"""

=======
from __future__ import division
from __future__ import print_function
>>>>>>> fa483f5a
from __future__ import absolute_import
from aiida.restapi.translator.data import DataTranslator


class KpointsDataTranslator(DataTranslator):
    """
    Translator relative to resource 'kpoints' and aiida class KpointsData
    """

    # A label associated to the present class (coincides with the resource name)
    __label__ = "kpoints"
    # The AiiDA class one-to-one associated to the present class
    from aiida.orm.data.array.kpoints import KpointsData
    _aiida_class = KpointsData
    # The string name of the AiiDA class
    _aiida_type = "data.array.kpoints.KpointsData"
    # The string associated to the AiiDA class in the query builder lexicon
    _qb_type = _aiida_type + '.'

    _result_type = __label__

    def __init__(self, **kwargs):
        """
        Initialise the parameters.
        Create the basic query_help
        """
        super(KpointsDataTranslator, self).__init__(Class=self.__class__, **kwargs)

    @staticmethod
    def get_visualization_data(node, visformat=None):
        # pylint: disable=too-many-locals,too-many-statements,too-many-branches
        """

        Returns: data in a format required by dr.js to visualize a 2D plot
        with multiple data series.

        Strategy: For the time being rely on the function implemented in
        seekpath to calculate brillouin zone faces, and triangulate them. The
        other fielsd of the response are retrieved
        by ordniary kpointsdata methods, except the logic to create an list
        of explicit keypoints from the mesh and the cell vectors.
        """

        import numpy as np

        # First, check whether it contains the cell => BZ and explicit kpoints
        # can be plotted
        try:
            cell = node.reciprocal_cell
        except AttributeError:
            has_cell = False
        else:
            has_cell = True

        # Then, check whether kpoint node has an explicit list including b
        # vectors
        try:
            explicit_kpoints_rel = node.get_kpoints()
        except AttributeError:
            explicit_kpoints = False
        else:
            explicit_kpoints = True

        # Check if it has kpoint mesh (still compatible with the explicit
        # list of kpoints)
        try:
            (mesh, offset) = node.get_kpoints_mesh()
        except AttributeError:
            has_mesh = False
        else:
            has_mesh = True
            explicit_kpoints_rel = node.get_kpoints_mesh(print_list=True)

        # Initialize response
        json_visualization = {}

        # First dump out the kpoints in relative coordinates (which are
        # always available)
        json_visualization['explicit_kpoints_rel'] = \
            explicit_kpoints_rel.tolist()

        # For kpoints objects that have an explicit list of kpoints we can
        # construct BZ and return an explicit list of kpoint coordinates
        if has_cell:
            # Retrieve b1, b2, b3 and add them to the json
            (coords1, coords2, coords3) = (cell[0], cell[1], cell[2])

            json_visualization['b1'] = coords1.tolist()
            json_visualization['b2'] = coords2.tolist()
            json_visualization['b3'] = coords3.tolist()

            json_visualization['reciprocal_vectors_unit'] = u'1/\u212b'

            # Get BZ facesa and add them to the json. Fields: faces,
            # triangles, triangle_vertices. Most probably only faces is needed.
            from seekpath.brillouinzone.brillouinzone import get_BZ
            json_visualization['faces_data'] = get_BZ(coords1, coords2, coords3)

            # Provide kpoints cooridnates in absolute units ...
            explicit_kpoints_abs = np.dot(explicit_kpoints_rel, cell)
            json_visualization['explicit_kpoints_abs'] = \
                explicit_kpoints_abs.tolist()

            # ... and units!
            json_visualization['kpoints_abs_unit'] = u'1/\u212b'

        # Add labels field
        has_labels = False
        if explicit_kpoints:

            if node.labels is not None:

                has_labels = True
                high_symm_rel = {}
                path = []
<<<<<<< HEAD
                old_label = ""
=======
                old_label = None
>>>>>>> fa483f5a

                for idx, label in node.labels:
                    high_symm_rel[label] = explicit_kpoints_rel[idx].tolist()

                    if idx > 0:
                        path.append([old_label, label])
                    old_label = label

                json_visualization['kpoints_rel'] = high_symm_rel
                json_visualization['path'] = path

                # If absolute coordinates can be calculated also provide them
                if has_cell:
                    high_symm_abs = {}

                    for idx, label in node.labels:
                        high_symm_abs[label] = explicit_kpoints_abs[idx].tolist()

                    json_visualization['kpoints'] = high_symm_abs

        # Return mesh and offset lists to be represented in a table
        if has_mesh:
            json_visualization['mesh'] = mesh
            json_visualization['offset'] = offset

        # Populate json content with booleans to make it easy to determine
        # how to visualize the node.

        # plot_bz: whether to make the plot (BZ, cell vectors, and explicit
        # kpoints)
        # tab_mesh: whether to include a table with the mesh and offsets

        bool_fields = dict(has_cell=has_cell, has_mesh=has_mesh, has_labels=has_labels)

        json_visualization.update(bool_fields)

        # Construct json and return it
        return json_visualization

    @staticmethod
    def get_downloadable_data(node, download_format=None):
        """
        Generic function extented for kpoints data. Currently
        it is not implemented.

        :param node: node object that has to be visualized
        :param download_format: file extension format
        :returns: raise RestFeatureNotAvailable exception
        """

        from aiida.restapi.common.exceptions import RestFeatureNotAvailable

        raise RestFeatureNotAvailable("This endpoint is not available for Kpoints.")<|MERGE_RESOLUTION|>--- conflicted
+++ resolved
@@ -7,15 +7,12 @@
 # For further information on the license, see the LICENSE.txt file        #
 # For further information please visit http://www.aiida.net               #
 ###########################################################################
-<<<<<<< HEAD
 """
 Translator for kpoints data
 """
 
-=======
 from __future__ import division
 from __future__ import print_function
->>>>>>> fa483f5a
 from __future__ import absolute_import
 from aiida.restapi.translator.data import DataTranslator
 
@@ -131,11 +128,7 @@
                 has_labels = True
                 high_symm_rel = {}
                 path = []
-<<<<<<< HEAD
-                old_label = ""
-=======
                 old_label = None
->>>>>>> fa483f5a
 
                 for idx, label in node.labels:
                     high_symm_rel[label] = explicit_kpoints_rel[idx].tolist()
