# -*- coding: utf-8 -*-
###########################################################################
# Copyright (c), The AiiDA team. All rights reserved.                     #
# This file is part of the AiiDA code.                                    #
#                                                                         #
# The code is hosted on GitHub at https://github.com/aiidateam/aiida_core #
# For further information on the license, see the LICENSE.txt file        #
# For further information please visit http://www.aiida.net               #
###########################################################################
from aiida.orm import Data
import os



class RemoteData(Data):
    """
    Store a link to a file or folder on a remote machine.
    
    Remember to pass a computer!
    """

    def get_dbcomputer(self):
        return self.dbnode.dbcomputer

    def get_computer_name(self):
        return self.get_computer().name

    def get_remote_path(self):
        return self.get_attr('remote_path')

    def set_remote_path(self, val):
        self._set_attr('remote_path', val)

    def add_path(self, src_abs, dst_filename=None):
        """
        Disable adding files or directories to a RemoteData
        """
        from aiida.common.exceptions import ModificationNotAllowed

        raise ModificationNotAllowed("Cannot add files or directories to a RemoteData object")

    def is_empty(self):
        """
        Check if remote folder is empty
        """
        from aiida.orm.authinfo import DjangoAuthInfo

        authinfo = DjangoAuthInfo.get(computer=self.get_computer(),
                                      user=self.get_user())
        t = authinfo.get_transport()

        with t:
            try:
                t.chdir(self.get_remote_path())
            except IOError as e:
                if e.errno == 2:  # directory not existing
                    return True  # is indeed empty, i.e. unusable
            return not t.listdir()

    def getfile(self, relpath, destpath):
        """
        Connects to the remote folder and gets a string with the (full) content of the file.

        :param relpath: The relative path of the file to show.
        :param destpath: A path on the local computer to get the file
        :return: a string with the file content
        """
        from aiida.orm.authinfo import DjangoAuthInfo

        authinfo = DjangoAuthInfo.get(computer=self.get_computer(),
                                      user=self.get_user())
        t = authinfo.get_transport()

        with t:
            try:
                full_path = os.path.join(self.get_remote_path(), relpath)
                t.getfile(full_path, destpath)
            except IOError as e:
                if e.errno == 2:  # file not existing
                    raise IOError("The required remote file {} on {} does not exist or has been deleted.".format(
                        full_path, self.get_computer().name
                    ))
                else:
                    raise

            return t.listdir()


    def listdir(self, relpath="."):
        """
        Connects to the remote folder and lists the directory content.

        :param relpath: If 'relpath' is specified, lists the content of the given subfolder.
        :return: a flat list of file/directory names (as strings).
        """
        from aiida.orm.authinfo import DjangoAuthInfo

        authinfo = DjangoAuthInfo.get(computer=self.get_computer(),
                                      user=self.get_user())
        t = authinfo.get_transport()

        with t:
            try:
                full_path = os.path.join(self.get_remote_path(), relpath)
                t.chdir(full_path)
            except IOError as e:
                if e.errno == 2 or e.errno == 20:  # directory not existing or not a directory
                    exc = IOError("The required remote folder {} on {} does not exist, is not a directory or has been deleted.".format(
                        full_path, self.get_computer().name
                    ))
                    exc.errno = e.errno
                    raise exc
                else:
                    raise

            try:
                return t.listdir()
            except IOError as e:
                if e.errno == 2 or e.errno == 20:  # directory not existing or not a directory
                    exc = IOError(
                        "The required remote folder {} on {} does not exist, is not a directory or has been deleted.".format(
                            full_path, self.get_computer().name
                        ))
                    exc.errno = e.errno
                    raise exc
                else:
                    raise

    def listdir_withattributes(self, path="."):
        """
        Connects to the remote folder and lists the directory content.

        :param relpath: If 'relpath' is specified, lists the content of the given subfolder.
        :return: a list of dictionaries, where the documentation is in :py:class:Transport.listdir_withattributes.
        """
        from aiida.orm.authinfo import DjangoAuthInfo

<<<<<<< HEAD
        authinfo = DjangoAuthInfo.get(computer=self.get_computer(), user=self.get_user())
=======
        authinfo = AuthInfo.get(computer=self.get_computer(), user=self.get_user())
>>>>>>> f0e2b614
        t = authinfo.get_transport()

        with t:
            try:
                full_path = os.path.join(self.get_remote_path(), path)
                t.chdir(full_path)
            except IOError as e:
                if e.errno == 2 or e.errno == 20:  # directory not existing or not a directory
                    exc = IOError("The required remote folder {} on {} does not exist, is not a directory or has been deleted.".format(
                        full_path, self.get_computer().name
                    ))
                    exc.errno = e.errno
                    raise exc
                else:
                    raise

            try:
                return t.listdir_withattributes()
            except IOError as e:
                if e.errno == 2 or e.errno == 20:  # directory not existing or not a directory
                    exc = IOError("The required remote folder {} on {} does not exist, is not a directory or has been deleted.".format(
                        full_path, self.get_computer().name
                    ))
                    exc.errno = e.errno
                    raise exc
                else:
                    raise


    def _clean(self):
        """
        Remove all content of the remote folder on the remote computer
        """
        from aiida.orm.authinfo import DjangoAuthInfo
        import os

        authinfo = DjangoAuthInfo.get(computer=self.get_computer(),
                                      user=self.get_user())
        t = authinfo.get_transport()

        remote_dir = self.get_remote_path()
        pre, post = os.path.split(remote_dir)

        with t:
            try:
                t.chdir(pre)
                t.rmtree(post)
            except IOError as e:
                if e.errno == 2:  # directory not existing
                    pass

    def _validate(self):
        from aiida.common.exceptions import ValidationError

        super(RemoteData, self)._validate()

        try:
            self.get_remote_path()
        except AttributeError:
            raise ValidationError("attribute 'remote_path' not set.")

        computer = self.get_computer()
        if computer is None:
            raise ValidationError("Remote computer not set.")
    <|MERGE_RESOLUTION|>--- conflicted
+++ resolved
@@ -43,10 +43,10 @@
         """
         Check if remote folder is empty
         """
-        from aiida.orm.authinfo import DjangoAuthInfo
-
-        authinfo = DjangoAuthInfo.get(computer=self.get_computer(),
-                                      user=self.get_user())
+        from aiida.orm.authinfo import AuthInfo
+
+        authinfo = AuthInfo.get(computer=self.get_computer(),
+                                user=self.get_user())
         t = authinfo.get_transport()
 
         with t:
@@ -65,10 +65,10 @@
         :param destpath: A path on the local computer to get the file
         :return: a string with the file content
         """
-        from aiida.orm.authinfo import DjangoAuthInfo
-
-        authinfo = DjangoAuthInfo.get(computer=self.get_computer(),
-                                      user=self.get_user())
+        from aiida.orm.authinfo import AuthInfo
+
+        authinfo = AuthInfo.get(computer=self.get_computer(),
+                            user=self.get_user())
         t = authinfo.get_transport()
 
         with t:
@@ -93,10 +93,10 @@
         :param relpath: If 'relpath' is specified, lists the content of the given subfolder.
         :return: a flat list of file/directory names (as strings).
         """
-        from aiida.orm.authinfo import DjangoAuthInfo
-
-        authinfo = DjangoAuthInfo.get(computer=self.get_computer(),
-                                      user=self.get_user())
+        from aiida.orm.authinfo import AuthInfo
+
+        authinfo = AuthInfo.get(computer=self.get_computer(),
+                            user=self.get_user())
         t = authinfo.get_transport()
 
         with t:
@@ -133,13 +133,9 @@
         :param relpath: If 'relpath' is specified, lists the content of the given subfolder.
         :return: a list of dictionaries, where the documentation is in :py:class:Transport.listdir_withattributes.
         """
-        from aiida.orm.authinfo import DjangoAuthInfo
-
-<<<<<<< HEAD
-        authinfo = DjangoAuthInfo.get(computer=self.get_computer(), user=self.get_user())
-=======
+        from aiida.orm.authinfo import AuthInfo
+
         authinfo = AuthInfo.get(computer=self.get_computer(), user=self.get_user())
->>>>>>> f0e2b614
         t = authinfo.get_transport()
 
         with t:
@@ -173,11 +169,11 @@
         """
         Remove all content of the remote folder on the remote computer
         """
-        from aiida.orm.authinfo import DjangoAuthInfo
+        from aiida.orm.authinfo import AuthInfo
         import os
 
-        authinfo = DjangoAuthInfo.get(computer=self.get_computer(),
-                                      user=self.get_user())
+        authinfo = AuthInfo.get(computer=self.get_computer(),
+                            user=self.get_user())
         t = authinfo.get_transport()
 
         remote_dir = self.get_remote_path()
