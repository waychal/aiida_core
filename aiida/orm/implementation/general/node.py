--- conflicted
+++ resolved
@@ -21,6 +21,7 @@
 from aiida.common.links import LinkType
 from aiida.common.old_pluginloader import get_query_type_string
 
+
 _NO_DEFAULT = tuple()
 
 LinkKey = collections.namedtuple("LinkKey", ["label", "src_uuid"])
@@ -75,14 +76,9 @@
                 if newcls._plugin_type_string == 'node.Node.':
                     newcls._plugin_type_string = ''
                 newcls._query_type_string = get_query_type_string(
-<<<<<<< HEAD
-                    newcls._plugin_type_string
-                )
-=======
                         newcls._plugin_type_string
                     )
             # Experimental: type string for external plugins
->>>>>>> 8a34cd41
             else:
                 from aiida.common.pluginloader import entry_point_tpstr_from
                 classname = '.'.join([attrs['__module__'], name])
@@ -466,7 +462,7 @@
         """
         Replace an input link with the given label, or simply creates it
         if it does not exist.
-
+        
         :note: In subclasses, change only this. Moreover, remember to call
            the super() method in order to properly use the caching logic!
 
