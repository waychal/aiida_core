# -*- coding: utf-8 -*-
###########################################################################
# Copyright (c), The AiiDA team. All rights reserved.                     #
# This file is part of the AiiDA code.                                    #
#                                                                         #
# The code is hosted on GitHub at https://github.com/aiidateam/aiida_core #
# For further information on the license, see the LICENSE.txt file        #
# For further information please visit http://www.aiida.net               #
###########################################################################
from abc import ABCMeta, abstractmethod, abstractproperty
from aiida.common.utils import abstractclassmethod

import collections
<<<<<<< HEAD
import logging
import os
import types

=======
import threading
>>>>>>> 26131f45
from aiida.common.exceptions import (InternalError, ModificationNotAllowed,
                                     UniquenessError)
from aiida.common.folders import SandboxFolder
from aiida.common.utils import combomethod

from aiida.common.links import LinkType
from aiida.common.lang import override
from aiida.common.old_pluginloader import get_query_type_string
from aiida.backends.utils import validate_attribute_key

_NO_DEFAULT = tuple()


<<<<<<< HEAD
def clean_value(value):
    """
    Get value from input and (recursively) replace, if needed, all occurrences
    of BaseType AiiDA data nodes with their value, and List with a standard list.

    It also makes a deep copy of everything.

    Note however that there is no logic to avoid infinite loops when the
    user passes some perverse recursive dictionary or list.
    In any case, however, this would not be storable by AiiDA...

    :param value: A value to be set as an attribute or an extra
    :return: a "cleaned" value, potentially identical to value, but with
        values replaced where needed.
    """
    # Must be imported in here to avoid recursive imports
    from aiida.orm.data import base as basedatatypes

    if isinstance(value, basedatatypes.BaseType):
        return value.value
    elif isinstance(value, dict):
        # Check dictionary before iterables
        return {k: clean_value(v) for k, v in value.iteritems()}
    elif (isinstance(value, collections.Iterable) and
            not isinstance(value, types.StringTypes)):
        # list, tuple, ... but not a string
        # This should also properly take care of dealing with the
        # basedatatypes.List object
        return [clean_value(v) for v in value]
    else:
        # If I don't know what to do I just return the value
        # itself - it's not super robust, but relies on duck typing
        # (e.g. if there is something that behaves like an integer
        # but is not an integer, I still accept it)
        return value
=======
_NO_DEFAULT = tuple()
>>>>>>> 26131f45

LinkKey = collections.namedtuple("LinkKey", ["label", "src_uuid"])
LinkInfo = collections.namedtuple("LinkInfo", ["src", "link_type", "label"])


class AbstractNode(object):
    """
    Base class to map a node in the DB + its permanent repository counterpart.

    Stores attributes starting with an underscore.

    Caches files and attributes before the first save, and saves everything
    only on store(). After the call to store(), in general attributes cannot
    be changed, except for those listed in the self._updatable_attributes
    tuple (empty for this class, can be extended in a subclass).

    Only after storing (or upon loading from uuid) extras can be modified
    and in this case they are directly set on the db.

    In the plugin, also set the _plugin_type_string, to be set in the DB in
    the 'type' field.
    """

    class __metaclass__(ABCMeta):
        """
        Some python black magic to set correctly the logger also in subclasses.
        """

        def __new__(cls, name, bases, attrs):

            newcls = ABCMeta.__new__(cls, name, bases, attrs)
            newcls._logger = logging.getLogger(
                '{:s}.{:s}'.format(attrs['__module__'], name))

            # Note: the reverse logic (from type_string to name that can
            # be passed to the plugin loader) is implemented in
            # aiida.common.old_pluginloader.
            prefix = "aiida.orm."
            if attrs['__module__'].startswith(prefix):
                # Strip aiida.orm.
                # Append a dot at the end, always
                newcls._plugin_type_string = "{}.{}.".format(
                    attrs['__module__'][len(prefix):], name)

                # Make sure the pugin implementation match the import name.
                # If you have implementation.django.calculation.job, we remove
                # the first part to only get calculation.job.
                if newcls._plugin_type_string.startswith('implementation.'):
                    newcls._plugin_type_string = \
                        '.'.join(newcls._plugin_type_string.split('.')[2:])
                if newcls._plugin_type_string == 'node.Node.':
                    newcls._plugin_type_string = ''
                newcls._query_type_string = get_query_type_string(
                        newcls._plugin_type_string
                    )
            # Experimental: type string for external plugins
            else:
                from aiida.common.pluginloader import entry_point_tpstr_from
                classname = '.'.join([attrs['__module__'], name])
                if entry_point_tpstr_from(classname):
                    newcls._plugin_type_string = entry_point_tpstr_from(classname)
                    newcls._query_type_string = get_query_type_string(
                            newcls._plugin_type_string
                        )
            return newcls

    # This will be set by the metaclass call
    _logger = None

    # Name to be used for the Repository section
    _section_name = 'node'

    # The name of the subfolder in which to put the files/directories
    # added with add_path
    _path_subfolder_name = 'path'

    # A list of tuples, saying which attributes cannot be set at the same time
    # See documentation in the set() method.
    _set_incompatibilities = []

    def get_desc(self):
        """
        Returns a string with infos retrieved from a node's 
        properties.
        This method is actually overwritten by the inheriting classes
        
        :return: a description string     
        """
        return ""



    @staticmethod
    def get_db_columns():
        """
        This method returns a list with the column names and types of the table
        corresponding to this class.
        :return: a list with the names of the columns
        """
        pass

    @property
    def logger(self):
        """
        Get the logger of the Node object.

        :return: Logger object
        """
        return self._logger

    @abstractclassmethod
    def get_subclass_from_uuid(cls, uuid):
        """
        Get a node object from the uuid, with the proper subclass of Node.
        (if Node(uuid=...) is called, only the Node class is loaded).

        :param uuid: a string with the uuid of the object to be loaded.
        :return: the object of the proper subclass.
        :raise: NotExistent: if there is no entry of the desired
                             object kind with the given uuid.
        """
        pass

    @abstractclassmethod
    def get_subclass_from_pk(cls, pk):
        """
        Get a node object from the pk, with the proper subclass of Node.
        (integer primary key used in this database),
        but loading the proper subclass where appropriate.

        :param pk: a string with the pk of the object to be loaded.
        :return: the object of the proper subclass.
        :raise: NotExistent: if there is no entry of the desired
                             object kind with the given pk.
        """
        pass

    @property
    def ctime(self):
        """
        Return the creation time of the node.
        """
        return self.dbnode.ctime

    @property
    def mtime(self):
        """
        Return the modification time of the node.
        """
        return self.dbnode.mtime

    def __int__(self):
        if self._to_be_stored:
            return None
        else:
            return self.id

    @abstractmethod
    def __init__(self, **kwargs):
        """
        Initialize the object Node.

        :param uuid: if present, the Node with given uuid is
          loaded from the database.
          (It is not possible to assign a uuid to a new Node.)
        """
        self._to_be_stored = True
        # Empty cache of input links in any case
        self._inputlinks_cache = {}
        self._state_lock = threading.RLock()

    @property
    def is_stored(self):
        """
        Return True if the node is stored, False otherwise.
        """
        with self._state_lock:
            return not self._to_be_stored

    def __repr__(self):
        return '<{}: {}>'.format(self.__class__.__name__, str(self))

    def __str__(self):
        if not self.is_stored:
            return "uuid: {} (unstored)".format(self.uuid)
        else:
            return "uuid: {} (pk: {})".format(self.uuid, self.pk)

    def _init_internal_params(self):
        """
        Set here the default values for this class; this method
        is automatically called by the init.

        :note: if you inherit this function, ALWAYS remember to
          call super()._init_internal_params() as the first thing
          in your inherited function.
        """
        pass

    @property
    def _set_defaults(self):
        """
        Default values to set in the __init__, if no value is explicitly provided
        for the given key.
        It is a dictionary, with k=v; if the key k is not provided to the __init__,
        and a value is present here, this is set.
        """
        return {}

    @abstractclassmethod
    def query(cls, *args, **kwargs):
        """
        Map to the aiidaobjects manager of the DbNode, that returns
        Node objects (or their subclasses) instead of DbNode entities.

        # TODO: VERY IMPORTANT: the recognition of a subclass from the type
        #       does not work if the modules defining the subclasses are not
        #       put in subfolders.
        #       In the future, fix it either to make a cache and to store the
        #       full dependency tree, or save also the path.
        """
        pass

    def _set_with_defaults(self, **kwargs):
        """
        Calls the set() method, but also adds the class-defined default
        values (defined in the self._set_defaults attribute),
        if they are not provided by the user.

        :note: for the default values, also allow to define 'hidden' methods,
            meaning that if a default value has a key "_state", it will not call
            the function "set__state" but rather "_set_state".
            This is not allowed, instead, for the standard set() method.
        """
        self._set_internal(arguments=self._set_defaults, allow_hidden=True)

        # Pass everything to 'set'
        self.set(**kwargs)

    def set(self, **kwargs):
        """
        For each k=v pair passed as kwargs, call the corresponding
        set_k(v) method (e.g., calling self.set(property=5, mass=2) will
        call self.set_property(5) and self.set_mass(2).
        Useful especially in the __init__.

        :note: it uses the _set_incompatibilities list of the class to check
            that we are not setting methods that cannot be set at the same time.
            _set_incompatibilities must be a list of tuples, and each tuple
            specifies the elements that cannot be set at the same time.
            For instance, if _set_incompatibilities = [('property', 'mass')],
            then the call self.set(property=5, mass=2) will raise a ValueError.
            If a tuple has more than two values, it raises ValueError if *all*
            keys are provided at the same time, but it does not give any error
            if at least one of the keys is not present.

        :note: If one element of _set_incompatibilities is a tuple with only
            one element, this element will not be settable using this function
            (and in particular,

        :raise ValueError: if the corresponding set_k method does not exist
            in self, or if the methods cannot be set at the same time.
        """
        self._set_internal(arguments=kwargs, allow_hidden=False)

    def _set_internal(self, arguments, allow_hidden=False):
        """
        Works as self.set(), but takes a dictionary as the 'arguments' variable,
        instead of reading it from the ``kwargs``; moreover, it allows to specify
        allow_hidden to True. In this case, if a a key starts with and
        underscore, as for instance ``_state``, it will not call
        the function ``set__state`` but rather ``_set_state``.
        """
        for incomp in self._set_incompatibilities:
            if all(k in arguments.keys() for k in incomp):
                if len(incomp) == 1:
                    raise ValueError("Cannot set {} directly when creating "
                                     "the node or using the .set() method; "
                                     "use the specific method instead.".format(
                        incomp[0]))
                else:
                    raise ValueError("Cannot set {} at the same time".format(
                        " and ".join(incomp)))

        for k, v in arguments.iteritems():
            try:
                if allow_hidden and k.startswith("_"):
                    method = getattr(self, '_set_{}'.format(k[1:]))
                else:
                    method = getattr(self, 'set_{}'.format(k))
            except AttributeError:
                raise ValueError("Unable to set '{0}', no set_{0} method "
                                 "found".format(k))
            if not isinstance(method, collections.Callable):
                raise ValueError("Unable to set '{0}', set_{0} is not "
                                 "callable!".format(k))
            method(v)

    @property
    def label(self):
        """
        Get the label of the node.

        :return: a string.
        """
        return self.dbnode.label

    @label.setter
    def label(self, label):
        """
        Set the label of the node.

        :param label: a string
        """
        self._update_db_label_field(label)

    @abstractmethod
    def _update_db_label_field(self, field_value):
        """
        Update the label field acting directly on the DB
        """
        pass

    @property
    def description(self):
        """
        Get the description of the node.

        :return: a string
        """
        return self.dbnode.description

    @description.setter
    def description(self, desc):
        """
        Set the description of the node

        :param desc: a string
        """
        self._update_db_description_field(desc)

    @abstractmethod
    def _update_db_description_field(self, field_value):
        """
        Update the description of this node, acting directly at the DB level
        """
        pass

    def _validate(self):
        """
        Check if the attributes and files retrieved from the DB are valid.
        Raise a ValidationError if something is wrong.

        Must be able to work even before storing: therefore, use the get_attr
        and similar methods that automatically read either from the DB or
        from the internal attribute cache.

        For the base class, this is always valid. Subclasses will
        reimplement this.
        In the subclass, always call the super()._validate() method first!
        """
        return True

    def get_user(self):
        """
        Get the user.

        :return: a Django DbUser model object
        """
        return self.dbnode.user

    def _has_cached_links(self):
        """
        Return True if there is at least one cached (input) link, that is a
        link that is not stored yet in the database. False otherwise.
        """
        return len(self._inputlinks_cache) != 0

    def add_link_from(self, src, label=None, link_type=LinkType.UNSPECIFIED):
        """
        Add a link to the current node from the 'src' node.
        Both nodes must be a Node instance (or a subclass of Node)
        :note: In subclasses, change only this. Moreover, remember to call
        the super() method in order to properly use the caching logic!

        :param src: the source object
        :param str label: the name of the label to set the link from src.
                          Default = None.
        :param link_type: The type of link, must be one of the enum values
                          from :class:`~aiida.common.links.LinkType`
        """
        assert src is not None, "You must provide a valid Node to link"

        # If the exact same link already exists then just return as it is
        # already done

        # This can happen also if both nodes are stored, e.g. if one first
        # stores the output node and then the input node. Therefore I check
        # it here.
        if LinkKey(label, src.uuid) in self._inputlinks_cache:
            return

        # See if I am pointing to already saved nodes and I am already
        # linking to a given node
        if src.uuid in [v.src.uuid for v in self._inputlinks_cache.values()]:
            raise UniquenessError(
                "A link from node with UUID={} and "
                "the current node (UUID={}) already exists!".format(
                    src.uuid, self.uuid))

        # Check if the source allows output links from this node
        # (will raise ValueError if this is not the case)
        src._linking_as_output(self, link_type)

        # If both are stored, write directly on the DB
        if self.is_stored and src.is_stored:
            self._add_dblink_from(src, label, link_type)
        else:  # at least one is not stored: add to the internal cache
            self._add_cachelink_from(src, label, link_type)

    def _add_cachelink_from(self, src, label, link_type):
        """
        Add a link in the cache.
        """
        if label is None:
            raise ModificationNotAllowed(
                "Cannot store a link in the cache if "
                "no explicit label is provided. You can avoid "
                "to provide an input link name only if "
                "both nodes are already stored: in this case, "
                "the link will be directly stored in the DB "
                "and a default name will be provided")

        if label in self._inputlinks_cache:
            raise UniquenessError("Input link with name '{}' already present "
                                  "in the internal cache".format(label))

        self._inputlinks_cache[LinkKey(label, src.uuid)] = LinkInfo(src, link_type, label)

    def _replace_link_from(self, src, label, link_type=LinkType.UNSPECIFIED):
        """
        Replace an input link with the given label, or simply creates it
        if it does not exist.
        
        :note: In subclasses, change only this. Moreover, remember to call
           the super() method in order to properly use the caching logic!

        :param src: the source object
        :param str label: the name of the label to set the link from src.
        """
        link_key = LinkKey(label, src.uuid)
        # If both are stored, write directly on the DB
        if self.is_stored and src.is_stored:
            self._replace_dblink_from(src, label, link_type)
            # If the link was in the local cache, remove it
            # (this could happen if I first store the output node, then
            # the input node.
            try:
                del self._inputlinks_cache[link_key]
            except KeyError:
                pass
        else:  # at least one is not stored: set in the internal cache
            # See if I am pointing to already saved nodes and I am already
            # linking to a given node
            # It is similar to the 'add' method, but if I am replacing the
            # same node, I will not complain (k!=label)
            if src.uuid in [v.src.uuid for k, v in
                            self._inputlinks_cache.iteritems() if k != link_key]:
                raise UniquenessError(
                    "A link from node with UUID={} and "
                    "the current node (UUID={}) already exists!".format(
                        src.uuid, self.uuid))
            # I insert the link directly in the cache rather than calling
            # _add_cachelink_from because this latter performs an undesired check
            self._inputlinks_cache[link_key] = LinkInfo(src, link_type, label)

            # self._add_cachelink_from(src, label, link_type)

    def _remove_link_from(self, label):
        """
        Remove from the DB the input link with the given label.

        :note: In subclasses, change only this. Moreover, remember to call
            the super() method in order to properly use the caching logic!

        :note: No error is raised if the link does not exist.

        :param str label: the name of the label to set the link from src.
        :param link_type: The type of link, must be one of the enum values form
          :class:`~aiida.common.links.LinkType`
        """
        # Try to remove from the local cache, no problem if none is present
        try:
            del self._inputlinks_cache[label]
        except KeyError:
            pass

        # If both are stored, remove also from the DB
        if self.is_stored:
            self._remove_dblink_from(label)

    @abstractmethod
    def _replace_dblink_from(self, src, label, link_type):
        """
        Replace an input link with the given label and type, or simply creates
        it if it does not exist.

        :note: this function should not be called directly; it acts directly on
            the database.

        :param str src: the source object.
        :param str label: the label of the link from src to the current Node
        :param link_type: The type of link, must be one of the enum values form
          :class:`~aiida.common.links.LinkType`
        """
        pass

    @abstractmethod
    def _remove_dblink_from(self, label):
        """
        Remove from the DB the input link with the given label.

        :note: this function should not be called directly; it acts directly on
            the database.

        :note: No checks are done to verify that the link actually exists.

        :param str label: the label of the link from src to the current Node
        :param link_type: The type of link, must be one of the enum values form
          :class:`~aiida.common.links.LinkType`
        """
        pass

    @abstractmethod
    def _add_dblink_from(self, src, label=None, link_type=LinkType.UNSPECIFIED):
        """
        Add a link to the current node from the 'src' node.
        Both nodes must be a Node instance (or a subclass of Node)

        :note: this function should not be called directly; it acts directly on
            the database.

        :param src: the source object
        :param str label: the name of the label to set the link from src.
                    Default = None.
        """
        pass

    def _linking_as_output(self, dest, link_type):
        """
        Raise a ValueError if a link from self to dest is not allowed.
        Implement in subclasses.

        :param dest: the destination output Node
        :return: a boolean (True)
        """
        return True

    def get_inputs_dict(self, only_in_db=False, link_type=None):
        """
        Return a dictionary where the key is the label of the input link, and
        the value is the input node.

        :param only_in_db: If true only get stored links, not cached
        :param link_type: Only get inputs of this link type, if None then
                returns all inputs of all link types.
        :return: a dictionary {label:object}
        """
        return dict(
            self.get_inputs(
                also_labels=True, only_in_db=only_in_db, link_type=link_type))

    def get_outputs_dict(self, link_type=None):
        """
        Return a dictionary where the key is the label of the output link, and
        the value is the input node.
        As some Nodes (Datas in particular) can have more than one output with
        the same label, all keys have the name of the link with appended the pk
        of the node in output.
        The key without pk appended corresponds to the oldest node.

        :return: a dictionary {linkname:object}
        """
        if link_type is not None and not isinstance(link_type, LinkType):
            raise TypeError("link_type should be a LinkType object")

        all_outputs = self.get_outputs(also_labels=True, link_type=link_type)

        all_linknames = [i[0] for i in all_outputs]
        linknames_set = list(set(all_linknames))

        # prepare a new output list
        new_outputs = {}
        # first add the defaults
        for irreducible_linkname in linknames_set:
            this_elements = [i[1] for i in all_outputs if i[0] == irreducible_linkname]
            # select the oldest element
            last_element = sorted(this_elements, key=lambda x: x.ctime)[0]
            # for this one add the default value
            new_outputs[irreducible_linkname] = last_element

            # now for everyone append the string with the pk
            for i in this_elements:
                new_outputs[irreducible_linkname + "_{}".format(i.pk)] = i

        return new_outputs

    def get_inputs(self, node_type=None, also_labels=False, only_in_db=False,
                   link_type=None):
        """
        Return a list of nodes that enter (directly) in this node

        :param node_type: If specified, should be a class, and it filters only
            elements of that specific type (or a subclass of 'type')
        :param also_labels: If False (default) only return a list of input nodes.
                If True, return a list of tuples, where each tuple has the
                following format: ('label', Node), with 'label' the link label,
                and Node a Node instance or subclass
        :param only_in_db: Return only the inputs that are in the database,
                ignoring those that are in the local cache. Otherwise, return
                all links.
        :param link_type: Only get inputs of this link type, if None then
                returns all inputs of all link types.
        """
        if link_type is not None and not isinstance(link_type, LinkType):
            raise TypeError("link_type should be a LinkType object")

        inputs_list = self._get_db_input_links(link_type=link_type)

        if not only_in_db:
            # Needed for the check
            input_list_keys = [i[0] for i in inputs_list]

            for label, v in self._inputlinks_cache.iteritems():
                src = v[0]
                if label in input_list_keys:
                    raise InternalError("There exist a link with the same name "
                                        "'{}' both in the DB and in the internal "
                                        "cache for node pk= {}!".format(label, self.pk))
                inputs_list.append((label, src))

        if node_type is None:
            filtered_list = inputs_list
        else:
            filtered_list = [i for i in inputs_list if isinstance(i[1], node_type)]

        if also_labels:
            return list(filtered_list)
        else:
            return [i[1] for i in filtered_list]

    @abstractclassmethod
    def _get_db_input_links(self, link_type):
        """
        Return a list of tuples (label, aiida_class) for each input link,
        possibly filtering only by those of a given type.

        :param link_type: if not None, a link type to filter results
        :return:  a list of tuples (label, aiida_class)
        """
        pass

    @override
    def get_outputs(self, type=None, also_labels=False, link_type=None):
        """
        Return a list of nodes that exit (directly) from this node

        :param type: if specified, should be a class, and it filters only
                elements of that specific type (or a subclass of 'type')
        :param also_labels: if False (default) only return a list of input nodes.
                If True, return a list of tuples, where each tuple has the
                following format: ('label', Node), with 'label' the link label,
                and Node a Node instance or subclass
        :param link_type: Only return outputs connected by links of this type.
        """
        outputs_list = self._get_db_output_links(link_type=link_type)

        if type is None:
            if also_labels:
                return list(outputs_list)
            else:
                return [i[1] for i in outputs_list]
        else:
            filtered_list = (i for i in outputs_list if isinstance(i[1], type))
            if also_labels:
                return list(filtered_list)
            else:
                return [i[1] for i in filtered_list]

    @abstractmethod
    def _get_db_output_links(self, link_type):
        """
        Return a list of tuples (label, aiida_class) for each output link,
        possibly filtering only by those of a given type.

        :param link_type: if not None, a link type to filter results
        :return:  a list of tuples (label, aiida_class)
        """
        pass

    def get_computer(self):
        """
        Get the computer associated to the node.

        :return: the Computer object or None.
        """
        from aiida.orm.computer import Computer
        if self.dbnode.dbcomputer is None:
            return None
        else:
            return Computer(dbcomputer=self.dbnode.dbcomputer)

    def set_computer(self, computer):
        """
        Set the computer to be used by the node.

        Note that the computer makes sense only for some nodes: Calculation,
        RemoteData, ...

        :param computer: the computer object
        """
        if self._to_be_stored:
            self._set_db_computer(computer)
        else:
            raise ModificationNotAllowed(
                "Node with uuid={} was already stored".format(self.uuid))

    @abstractmethod
    def _set_db_computer(self, computer):
        """
        Set the computer directly inside the dbnode member, in the DB.

        DO NOT USE DIRECTLY.

        :param computer: the computer object
        """
        pass

    def _set_attr(self, key, value):
        """
        Set a new attribute to the Node (in the DbAttribute table).

        :param str key: key name
        :param value: its value
        :raise ModificationNotAllowed: if such attribute cannot be added (e.g.
            because the node was already stored, and the attribute is not listed
            as updatable).

        :raise ValidationError: if the key is not valid (e.g. it contains the
            separator symbol).
        """
        validate_attribute_key(key)

        if self._to_be_stored:
            import copy
            self._attrs_cache[key] = clean_value(value)
        else:
            self._set_db_attr(key, clean_value(value))

    @abstractmethod
    def _set_db_attr(self, key, value):
        """
        Set the value directly in the DB, without checking if it is stored, or
        using the cache.

        DO NOT USE DIRECTLY.

        :param str key: key name
        :param value: its value
        """
        pass

    def _del_attr(self, key):
        """
        Delete an attribute.

        :param key: attribute to delete.
        :raise AttributeError: if key does not exist.
        :raise ModificationNotAllowed: if the Node was already stored.
        """
        if self._to_be_stored:
            try:
                del self._attrs_cache[key]
            except KeyError:
                raise AttributeError(
                    "DbAttribute {} does not exist".format(key))
        else:
            self._del_db_attr(key)

    @abstractmethod
    def _del_db_attr(self, key):
        """
        Delete an attribute directly from the DB

        DO NOT USE DIRECTLY.

        :param key: The key of the attribute to delete
        """
        pass

    def _del_all_attrs(self):
        """
        Delete all attributes associated to this node.

        :raise ModificationNotAllowed: if the Node was already stored.
        """
        # I have to convert the attrs in a list, because the list will change
        # while deleting elements
        for attr_name in list(self.attrs()):
            self._del_attr(attr_name)

    def get_attr(self, key, default=_NO_DEFAULT):
        """
        Get the attribute.

        :param key: name of the attribute
        :param default: if no attribute key is found, returns default

        :return: attribute value

        :raise AttributeError: If no attribute is found and there is no default
        """
        try:
            if self._to_be_stored:
                try:
                    return self._attrs_cache[key]
                except KeyError:
                    raise AttributeError(
                        "DbAttribute '{}' does not exist".format(key))
            else:
                return self._get_db_attr(key)
        except AttributeError:
            if default is _NO_DEFAULT:
                raise
            return default

    @abstractmethod
    def _get_db_attr(self, key):
        """
        Return the attribute value, directly from the DB.

        DO NOT USE DIRECTLY.

        :param key: the attribute key
        :return: the attribute value
        :raise AttributeError: if the attribute does not exist.
        """
        pass

    def set_extra(self, key, value, exclusive=False):
        """
        Sets an extra of a calculation.
        No .store() to be called. Can be used *only* after saving.

        :param key: key name
        :param value: key value
        :param exclusive: (default=False).
            If exclusive is True, it raises a UniquenessError if an Extra with
            the same name already exists in the DB (useful e.g. to "lock" a
            node and avoid to run multiple times the same computation on it).

        :raise UniquenessError: if extra already exists and exclusive is True.
        """
        validate_attribute_key(key)

        if self._to_be_stored:
            raise ModificationNotAllowed(
                "The extras of a node can be set only after "
                "storing the node")
        self._set_db_extra(key, clean_value(value), exclusive)


    def set_extra_exclusive(self, key, value):
        """
        Set an extra in exclusive mode (stops if the attribute
        is already there).
        Deprecated, use set_extra() with exclusive=False

        :param key: key name
        :param value: key value
        """
        self.set_extra(key, value, exclusive=True)


    @abstractmethod
    def _set_db_extra(self, key, value, exclusive):
        """
        Store extra directly in the DB, without checks.

        DO NOT USE DIRECTLY.

        :param key: key name
        :param value: key value
        :param exclusive: (default=False).
            If exclusive is True, it raises a UniquenessError if an Extra with
            the same name already exists in the DB (useful e.g. to "lock" a
            node and avoid to run multiple times the same computation on it).
        """
        pass

    def set_extras(self, the_dict):
        """
        Immediately sets several extras of a calculation, in the DB!
        No .store() to be called.
        Can be used *only* after saving.

        :param the_dict: a dictionary of key:value to be set as extras
        """

        try:
            for key, value in the_dict.iteritems():
                self.set_extra(key, value)
        except AttributeError:
            raise AttributeError("set_extras takes a dictionary as argument")

<<<<<<< HEAD

=======
    @abstractmethod
>>>>>>> 26131f45
    def reset_extras(self, new_extras):
        """
        Deletes existing extras and creates new ones.
        :param new_extras: dictionary with new extras
        :return: nothing, an exceptions is raised in several circumnstances
        """
        if not isinstance(new_extras, dict):
            raise TypeError("The new extras have to be a dictionary")

        if self._to_be_stored:
            raise ModificationNotAllowed(
                "The extras of a node can be set only after "
                "storing the node")

        self._reset_db_extras(clean_value(new_extras))

    @abstractmethod
    def _reset_db_extras(self, new_extras):
        """
        Resets the extras (replacing existing ones) directly in the DB

        DO NOT USE DIRECTLY!

        :param new_extras: dictionary with new extras
        """
        pass

    def get_extra(self, key, *args):
        """
        Get the value of a extras, reading directly from the DB!
        Since extras can be added only after storing the node, this
        function is meaningful to be called only after the .store() method.

        :param key: key name
        :param value: if no attribute key is found, returns value

        :return: the key value

        :raise ValueError: If more than two arguments are passed to get_extra
        """
        if len(args) > 1:
            raise ValueError("After the key name you can pass at most one"
                             "value, that is the default value to be used "
                             "if no extra is found.")

        try:
            if self._to_be_stored:
                raise AttributeError("DbExtra '{}' does not exist yet, the "
                                     "node is not stored".format(key))
            else:
                return self._get_db_extra(key)
        except AttributeError as e:
            try:
                return args[0]
            except IndexError:
                raise e

    @abstractmethod
    def _get_db_extra(self, key):
        """
        Get an extra, directly from the DB.

        DO NOT USE DIRECTLY.

        :param str key: key name
        :return: the key value
        :raise AttributeError: if the key does not exist
        """
        pass

    def get_extras(self):
        """
        Get the value of extras, reading directly from the DB!
        Since extras can be added only after storing the node, this
        function is meaningful to be called only after the .store() method.

        :return: the dictionary of extras ({} if no extras)
        """
        return dict(self.iterextras())


    def del_extra(self, key):
        """
        Delete a extra, acting directly on the DB!
        The action is immediately performed on the DB.
        Since extras can be added only after storing the node, this
        function is meaningful to be called only after the .store() method.

        :param str key: key name
        :raise: AttributeError: if key starts with underscore
        :raise: ModificationNotAllowed: if the node is not stored yet
        """
        if self._to_be_stored:
            raise ModificationNotAllowed(
                "The extras of a node can be set and deleted "
                "only after storing the node")
        self._del_db_extra(key)

    @abstractmethod
    def _del_db_extra(self, key):
        """
        Delete an extra, directly on the DB.

        DO NOT USE DIRECTLY.

        :param str key: key name
        """
        pass

    def extras(self):
        """
        Get the keys of the extras.

        :return: a list of strings
        """
        for k, v in self.iterextras():
            yield k

    def iterextras(self):
        """
        Iterator over the extras, returning tuples (key, value)

        :todo: verify that I am not creating a list internally
        """
        if self._to_be_stored:
            # If it is not stored yet, there are no extras that can be
            # added (in particular, we do not even have an ID to use!)
            # Return without value, meaning that this is an empty generator
            return
            yield # Needed after return to convert it to a generator
        for _ in self._db_iterextras():
            yield _


    def iterattrs(self):
        """
        Iterator over the attributes, returning tuples (key, value)
        """
        # TODO: check what happens if someone stores the object while
        #        the iterator is being used!
        if self._to_be_stored:
            for k, v in self._attrs_cache.iteritems():
                yield (k, v)
        else:
            for k, v in self._db_iterattrs():
                yield k, v

    def attrs(self):
        """
        Returns the keys of the attributes as a generator.

        :return: a generator of a strings
        """
        # Note: this calls a different function _db_attrs
        # because often it's faster not to retrieve the values from the DB
        if self._to_be_stored:
            for k in self._attrs_cache.iterkeys():
                yield k
        else:
            for k in self._db_attrs():
                yield k

    @abstractmethod
    def _db_attrs(self):
        """
        Returns the keys of the attributes as a generator,
        directly from the DB.

        DO NOT USE DIRECTLY.
        """
        pass

    @abstractmethod
    def _db_iterattrs(self):
        """
        Iterator over the attributes (directly in the DB!)

        DO NOT USE DIRECTLY.
        """
        pass

    def get_attrs(self):
        """
        Return a dictionary with all attributes of this node.
        """
        return dict(self.iterattrs())

    @abstractmethod
    def add_comment(self, content, user=None):
        """
        Add a new comment.

        :param content: string with comment
        """
        pass

    @abstractmethod
    def get_comments(self, pk=None):
        """
        Return a sorted list of comment values, one for each comment associated
        to the node.

        :param pk: integer or list of integers. If it is specified, returns the
            comment values with desired pks. (pk refers to DbComment.pk)
        :return: the list of comments, sorted by pk; each element of the
            list is a dictionary, containing (pk, email, ctime, mtime, content)
        """
        pass

    @abstractmethod
    def _get_dbcomments(self, pk=None):
        """
        Return a sorted list of DbComment associated with the Node.

        :param pk: integer or list of integers. If it is specified, returns the
            comment values with desired pks. (pk refers to DbComment.pk)
        :return: the list of DbComment, sorted by pk.
        """
        pass

    @abstractmethod
    def _update_comment(self, new_field, comment_pk, user):
        """
        Function called by verdi comment update
        """
        pass

    @abstractmethod
    def _remove_comment(self, comment_pk, user):
        """
        Function called by verdi comment remove
        """
        pass

    @abstractmethod
    def _increment_version_number_db(self):
        """
        This function increments the version number in the DB.
        This should be called every time you need to increment the version
        (e.g. on adding a extra or attribute).

        :note: Do not manually increment the version number, because if
            two different threads are adding/changing an attribute concurrently,
            the version number would be incremented only once.
        """
        pass

    @abstractmethod
    def copy(self):
        """
        Return a copy of the current object to work with, not stored yet.

        This is a completely new entry in the DB, with its own UUID.
        Works both on stored instances and with not-stored ones.

        Copies files and attributes, but not the extras.
        Does not store the Node to allow modification of attributes.

        :return: an object copy
        """
        pass

    @property
    @abstractmethod
    def uuid(self):
        """
        :return: a string with the uuid
        """
        pass

    @property
    def pk(self):
        """
        :return: the principal key (the ID) as an integer, or None if the
           node was not stored yet
        """
        return self.id

    @property
    @abstractmethod
    def id(self):
        """
        :return: the principal key (the ID) as an integer, or None if the
           node was not stored yet
        """
        pass

    @property
    @abstractmethod
    def dbnode(self):
        """
        :return: the corresponding DbNode object.
        """
        # I also update the internal _dbnode variable, if it was saved
        # from aiida.backends.djsite.db.models import DbNode
        #        if self.is_stored:
        #            self._dbnode = DbNode.objects.get(pk=self._dbnode.pk)
        pass

    @property
    def _repository_folder(self):
        """
        Get the permanent repository folder.
        Use preferentially the folder property.

        :return: the permanent RepositoryFolder object
        """
        return self._repo_folder

    @property
    def folder(self):
        """
        Get the folder associated with the node,
        whether it is in the temporary or the permanent repository.

        :return: the RepositoryFolder object.
        """
        if not self.is_stored:
            return self._get_temp_folder()
        else:
            return self._repository_folder

    @property
    def _get_folder_pathsubfolder(self):
        """
        Get the subfolder in the repository.

        :return: a Folder object.
        """
        return self.folder.get_subfolder(
            self._path_subfolder_name, reset_limit=True)

    def get_folder_list(self, subfolder='.'):
        """
        Get the the list of files/directory in the repository of the object.

        :param subfolder: get the list of a subfolder
        :return: a list of strings.
        """
        return self._get_folder_pathsubfolder.get_subfolder(subfolder).get_content_list()

    def _get_temp_folder(self):
        """
        Get the folder of the Node in the temporary repository.

        :return: a SandboxFolder object mapping the node in the repository.
        """
        # I create the temp folder only at is first usage
        if self._temp_folder is None:
            self._temp_folder = SandboxFolder()  # This is also created
            # Create the 'path' subfolder in the Sandbox
            self._get_folder_pathsubfolder.create()
        return self._temp_folder

    def remove_path(self, path):
        """
        Remove a file or directory from the repository directory.
        Can be called only before storing.

        :param str path: relative path to file/directory.
        """
        if self.is_stored:
            raise ModificationNotAllowed(
                "Cannot delete a path after storing the node")

        if os.path.isabs(path):
            raise ValueError("The destination path in remove_path "
                             "must be a relative path")
        self._get_folder_pathsubfolder.remove_path(path)

    def add_path(self, src_abs, dst_path):
        """
        Copy a file or folder from a local file inside the repository directory.
        If there is a subpath, folders will be created.

        Copy to a cache directory if the entry has not been saved yet.

        :param str src_abs: the absolute path of the file to copy.
        :param str dst_filename: the (relative) path on which to copy.

        :todo: in the future, add an add_attachment() that has the same
            meaning of a extras file. Decide also how to store. If in two
            separate subfolders, remember to reset the limit.
        """
        if self.is_stored:
            raise ModificationNotAllowed(
                "Cannot insert a path after storing the node")

        if not os.path.isabs(src_abs):
            raise ValueError("The source path in add_path must be absolute")
        if os.path.isabs(dst_path):
            raise ValueError("The destination path in add_path must be a"
                             "filename without any subfolder")
        self._get_folder_pathsubfolder.insert_path(src_abs, dst_path)

    def get_abs_path(self, path=None, section=None):
        """
        Get the absolute path to the folder associated with the
        Node in the AiiDA repository.

        :param str path: the name of the subfolder inside the section. If None
                         returns the abspath of the folder. Default = None.
        :param section: the name of the subfolder ('path' by default).
        :return: a string with the absolute path

        For the moment works only for one kind of files, 'path' (internal files)
        """
        if path is None:
            return self.folder.abspath
        if section is None:
            section = self._path_subfolder_name
        # TODO: For the moment works only for one kind of files,
        #      'path' (internal files)
        if os.path.isabs(path):
            raise ValueError("The path in get_abs_path must be relative")
        return self.folder.get_subfolder(section,
                                         reset_limit=True).get_abs_path(path, check_existence=True)

    @abstractmethod
    def store_all(self, with_transaction=True):
        """
        Store the node, together with all input links, if cached, and also the
        linked nodes, if they were not stored yet.

        :parameter with_transaction: if False, no transaction is used. This
          is meant to be used ONLY if the outer calling function has already
          a transaction open!
        """
        pass


    def _store_input_nodes(self):
        """
        Find all input nodes, and store them, checking that they do not
        have unstored inputs in turn.

        :note: this function stores all nodes without transactions; always
          call it from within a transaction!
        """
        if not self._to_be_stored:
            raise ModificationNotAllowed(
                "_store_input_nodes can be called only if the node is "
                "unstored (node {} is stored, instead)".format(self.pk))

        for label in self._inputlinks_cache:
            parent = self._inputlinks_cache[label][0]
            if not parent.is_stored:
                parent.store(with_transaction=False)

    def _check_are_parents_stored(self):
        """
        Check if all parents are already stored, otherwise raise.

        :raise ModificationNotAllowed: if one of the input nodes in not already
          stored.
        """
        # Preliminary check to verify that inputs are stored already
        for label in self._inputlinks_cache:
            if not self._inputlinks_cache[label][0].is_stored:
                raise ModificationNotAllowed(
                    "Cannot store the input link '{}' because the "
                    "source node is not stored. Either store it first, "
                    "or call _store_input_links with the store_parents "
                    "parameter set to True".format(label))

    @abstractmethod
    def _store_cached_input_links(self, with_transaction=True):
        """
        Store all input links that are in the local cache, transferring them
        to the DB.

        :note: This can be called only if all parents are already stored.

        :note: Links are stored only after the input nodes are stored. Moreover,
            link storage is done in a transaction, and if one of the links
            cannot be stored, an exception is raised and *all* links will remain
            in the cache.

        :note: This function can be called only after the node is stored.
           After that, it can be called multiple times, and nothing will be
           executed if no links are still in the cache.

        :parameter with_transaction: if False, no transaction is used. This
          is meant to be used ONLY if the outer calling function has already
          a transaction open!
        """
        pass

    @abstractmethod
    def store(self, with_transaction=True):
        """
        Store a new node in the DB, also saving its repository directory
        and attributes.

        After being called attributes cannot be
        changed anymore! Instead, extras can be changed only AFTER calling
        this store() function.

        :note: After successful storage, those links that are in the cache, and
            for which also the parent node is already stored, will be
            automatically stored. The others will remain unstored.

        :parameter with_transaction: if False, no transaction is used. This
          is meant to be used ONLY if the outer calling function has already
          a transaction open!
        """
        # TODO: This needs to be generalized, allowing for flexible methods
        # for storing data and its attributes.
        pass

    def __del__(self):
        """
        Called only upon real object destruction from memory
        I just try to remove junk, whenever possible; do not trust
        too much this function!
        """
        if getattr(self, '_temp_folder', None) is not None:
            self._temp_folder.erase()

    @property
    def out(self):
        """
        Traverse the graph of the database.
        Returns a databaseobject, linked to the current node, by means of the linkname.
        Example:
        B = A.out.results: Returns the object B, with link from A to B, with linkname parameters
        """
        return NodeOutputManager(self)

    @property
    def inp(self):
        """
        Traverse the graph of the database.
        Returns a databaseobject, linked to the current node, by means of the linkname.
        Example:
        B = A.inp.parameters: returns the object (B), with link from B to A, with linkname parameters
        C= A.inp: returns an InputManager, an object that is meant to be accessed as the previous example
        """
        return NodeInputManager(self)

    @abstractproperty
    def has_children(self):
        """
        Property to understand if children are attached to the node
        :return: a boolean
        """
        # use the transitive closure
        pass

    @abstractproperty
    def has_parents(self):
        """
        Property to understand if parents are attached to the node
        :return: a boolean
        """
        # use the transitive closure
        pass

    @combomethod
    def querybuild(self_or_cls, **kwargs):
        """
        Instantiates and
        :returns: a QueryBuilder instance.

        The QueryBuilder's path has one vertice so far, namely this class.
        Additional parameters (e.g. filters or a label),
        can be passes as keyword arguments.

        :param label: Label to give
        :param filters: filters to apply
        :param project: projections

        This class is a comboclass (see :func:`~aiida.common.utils.combomethod`)
        therefore the method can be called as class or instance method.
        If called as an instance method, adds a filter on the id.
        """
        from aiida.orm.querybuilder import QueryBuilder
        from aiida.orm import Node as AiidaNode
        isclass = kwargs.pop('isclass')
        qb = QueryBuilder()
        if isclass:
            qb.append(self_or_cls, **kwargs)
        else:
            filters = kwargs.pop('filters', {})
            filters.update({'id': self_or_cls.pk})
            qb.append(self_or_cls.__class__, filters=filters, **kwargs)
        return qb


class NodeOutputManager(object):
    """
    To document
    """

    def __init__(self, node):
        """
        :param node: the node object.
        """
        # Possibly add checks here
        self._node = node

    def __dir__(self):
        """
        Allow to list all valid output links
        """
        node_attributes = self._node.get_outputs_dict().keys()
        return sorted(set(list(dir(type(self))) + list(node_attributes)))

    def __iter__(self):
        node_attributes = self._node.get_outputs_dict().keys()
        for k in node_attributes:
            yield k

    def __getattr__(self, name):
        """
        :param name: name of the attribute to be asked to the parser results.
        """
        try:
            return self._node.get_outputs_dict()[name]
        except KeyError:
            raise AttributeError("Node {} does not have an output with link {}"
                                 .format(self._node.pk, name))

    def __getitem__(self, name):
        """
        interface to get to the parser results as a dictionary.

        :param name: name of the attribute to be asked to the parser results.
        """
        try:
            return self._node.get_outputs_dict()[name]
        except KeyError:
            raise KeyError("Node {} does not have an output with link {}"
                           .format(self._node.pk, name))


class NodeInputManager(object):
    """
    To document
    """

    def __init__(self, node):
        """
        :param node: the node object.
        """
        # Possibly add checks here
        self._node = node

    def __dir__(self):
        """
        Allow to list all valid input links
        """
        node_attributes = self._node.get_inputs_dict().keys()
        return sorted(set(list(dir(type(self))) + list(node_attributes)))

    def __iter__(self):
        node_attributes = self._node.get_inputs_dict().keys()
        for k in node_attributes:
            yield k

    def __getattr__(self, name):
        """
        :param name: name of the attribute to be asked to the parser results.
        """
        try:
            return self._node.get_inputs_dict()[name]
        except KeyError:
            raise AttributeError(
                "Node '{}' does not have an input with link '{}'"
                    .format(self._node.pk, name))

    def __getitem__(self, name):
        """
        interface to get to the parser results as a dictionary.

        :param name: name of the attribute to be asked to the parser results.
        """
        try:
            return self._node.get_inputs_dict()[name]
        except KeyError:
            raise KeyError("Node '{}' does not have an input with link '{}'"
                           .format(self._node.pk, name))


class AttributeManager(object):
    """
    An object used internally to return the attributes as a dictionary.

    :note: Important! It cannot be used to change variables, just to read
      them. To change values (of unstored nodes), use the proper Node methods.
    """

    def __init__(self, node):
        """
        :param node: the node object.
        """
        # Possibly add checks here
        self._node = node

    def __dir__(self):
        """
        Allow to list the keys of the dictionary
        """
        return sorted(self._node.attrs())

    def __iter__(self):
        """
        Return the keys as an iterator
        """
        for k in self._node.attrs():
            yield k

    def _get_dict(self):
        """
        Return the internal dictionary
        """
        return dict(self._node.iterattrs())

    def __getattr__(self, name):
        """
        Interface to get to dictionary values, using the key as an attribute.

        :note: it works only for attributes that only contain letters, numbers
          and underscores, and do not start with a number.

        :param name: name of the key whose value is required.
        """
        return self._node.get_attr(name)

    def __getitem__(self, name):
        """
        Interface to get to dictionary values as a dictionary.

        :param name: name of the key whose value is required.
        """
        try:
            return self._node.get_attr(name)
        except AttributeError as e:
            raise KeyError(e.message)<|MERGE_RESOLUTION|>--- conflicted
+++ resolved
@@ -8,31 +8,22 @@
 # For further information please visit http://www.aiida.net               #
 ###########################################################################
 from abc import ABCMeta, abstractmethod, abstractproperty
-from aiida.common.utils import abstractclassmethod
-
+
+import os
+import logging
 import collections
-<<<<<<< HEAD
-import logging
-import os
-import types
-
-=======
 import threading
->>>>>>> 26131f45
 from aiida.common.exceptions import (InternalError, ModificationNotAllowed,
                                      UniquenessError)
 from aiida.common.folders import SandboxFolder
 from aiida.common.utils import combomethod
 
 from aiida.common.links import LinkType
-from aiida.common.lang import override
 from aiida.common.old_pluginloader import get_query_type_string
-from aiida.backends.utils import validate_attribute_key
 
 _NO_DEFAULT = tuple()
 
 
-<<<<<<< HEAD
 def clean_value(value):
     """
     Get value from input and (recursively) replace, if needed, all occurrences
@@ -68,9 +59,7 @@
         # (e.g. if there is something that behaves like an integer
         # but is not an integer, I still accept it)
         return value
-=======
-_NO_DEFAULT = tuple()
->>>>>>> 26131f45
+
 
 LinkKey = collections.namedtuple("LinkKey", ["label", "src_uuid"])
 LinkInfo = collections.namedtuple("LinkInfo", ["src", "link_type", "label"])
@@ -240,7 +229,6 @@
         self._to_be_stored = True
         # Empty cache of input links in any case
         self._inputlinks_cache = {}
-        self._state_lock = threading.RLock()
 
     @property
     def is_stored(self):
@@ -986,11 +974,6 @@
         except AttributeError:
             raise AttributeError("set_extras takes a dictionary as argument")
 
-<<<<<<< HEAD
-
-=======
-    @abstractmethod
->>>>>>> 26131f45
     def reset_extras(self, new_extras):
         """
         Deletes existing extras and creates new ones.
@@ -1071,7 +1054,6 @@
         """
         return dict(self.iterextras())
 
-
     def del_extra(self, key):
         """
         Delete a extra, acting directly on the DB!
@@ -1123,7 +1105,6 @@
             yield # Needed after return to convert it to a generator
         for _ in self._db_iterextras():
             yield _
-
 
     def iterattrs(self):
         """
@@ -1420,7 +1401,6 @@
           a transaction open!
         """
         pass
-
 
     def _store_input_nodes(self):
         """
