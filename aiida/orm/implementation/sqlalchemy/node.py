# -*- coding: utf-8 -*-
###########################################################################
# Copyright (c), The AiiDA team. All rights reserved.                     #
# This file is part of the AiiDA code.                                    #
#                                                                         #
# The code is hosted on GitHub at https://github.com/aiidateam/aiida_core #
# For further information on the license, see the LICENSE.txt file        #
# For further information please visit http://www.aiida.net               #
###########################################################################
from __future__ import absolute_import

import copy

from sqlalchemy import literal
from sqlalchemy.exc import SQLAlchemyError, ProgrammingError
from sqlalchemy.orm.exc import NoResultFound
from sqlalchemy.orm.attributes import flag_modified

from aiida.backends.utils import get_automatic_user
from aiida.backends.sqlalchemy.models.node import DbNode, DbLink, DbPath
from aiida.backends.sqlalchemy.models.comment import DbComment
from aiida.backends.sqlalchemy.models.user import DbUser
from aiida.backends.sqlalchemy.models.computer import DbComputer

from aiida.common.utils import get_new_uuid
from aiida.common.folders import RepositoryFolder
from aiida.common.exceptions import (InternalError, ModificationNotAllowed,
                                     NotExistent, UniquenessError,
                                     ValidationError)
from aiida.common.links import LinkType

from aiida.orm.implementation.general.node import AbstractNode, _NO_DEFAULT
from aiida.orm.implementation.sqlalchemy.computer import Computer
from aiida.orm.implementation.sqlalchemy.group import Group
from aiida.orm.implementation.sqlalchemy.utils import django_filter, \
    get_attr
from aiida.orm.implementation.general.utils import get_db_columns
from aiida.orm.mixins import Sealable

import aiida.backends.sqlalchemy

import aiida.orm.autogroup



class Node(AbstractNode):
    def __init__(self, **kwargs):
        super(Node, self).__init__()

        self._temp_folder = None

        dbnode = kwargs.pop('dbnode', None)

        # Set the internal parameters
        # Can be redefined in the subclasses
        self._init_internal_params()

        if dbnode is not None:
            if not isinstance(dbnode, DbNode):
                raise TypeError("dbnode is not a DbNode instance")
            if dbnode.id is None:
                raise ValueError("If cannot load an aiida.orm.Node instance "
                                 "from an unsaved DbNode object.")
            if kwargs:
                raise ValueError("If you pass a dbnode, you cannot pass any "
                                 "further parameter")

            # If I am loading, I cannot modify it
            self._to_be_stored = False

            self._dbnode = dbnode

            # If this is changed, fix also the importer
            self._repo_folder = RepositoryFolder(section=self._section_name,
                                                 uuid=self._dbnode.uuid)

        else:
            # TODO: allow to get the user from the parameters
            user = get_automatic_user()

            self._dbnode = DbNode(user=user,
                                  uuid=get_new_uuid(),
                                  type=self._plugin_type_string)

            self._to_be_stored = True

            # As creating the temp folder may require some time on slow
            # filesystems, we defer its creation
            self._temp_folder = None
            # Used only before the first save
            self._attrs_cache = {}
            # If this is changed, fix also the importer
            self._repo_folder = RepositoryFolder(section=self._section_name,
                                                 uuid=self.uuid)

            # Automatically set all *other* attributes, if possible, otherwise
            # stop
            self._set_with_defaults(**kwargs)

    @staticmethod
    def get_db_columns():
        return get_db_columns(DbNode)

    @classmethod
    def get_subclass_from_uuid(cls, uuid):
        from aiida.orm.querybuilder import QueryBuilder
        from sqlalchemy.exc import DatabaseError
        try:
            qb = QueryBuilder()
            qb.append(cls, filters={'uuid': {'==': str(uuid)}})

            if qb.count() == 0:
                raise NotExistent("No entry with UUID={} found".format(uuid))

            node = qb.first()[0]

            if not isinstance(node, cls):
                raise NotExistent("UUID={} is not an instance of {}".format(
                    uuid, cls.__name__))
            return node
        except DatabaseError as de:
            raise ValueError(de.message)

    @classmethod
    def get_subclass_from_pk(cls, pk):
        from aiida.orm.querybuilder import QueryBuilder
        from sqlalchemy.exc import DatabaseError
        # If it is not an int make a final attempt
        # to convert to an integer. If you fail,
        # raise an exception.
        try:
            pk = int(pk)
        except:
            raise ValueError("Incorrect type for int")

        try:
            qb = QueryBuilder()
            qb.append(cls, filters={'id': {'==': pk}})

            if qb.count() == 0:
                raise NotExistent("No entry with pk= {} found".format(pk))

            node = qb.first()[0]

            if not isinstance(node, cls):
                raise NotExistent("pk= {} is not an instance of {}".format(
                    pk, cls.__name__))
            return node
        except DatabaseError as de:
            raise ValueError(de.message)

    @classmethod
    def query(cls, *args, **kwargs):
        raise NotImplementedError("The node query method is not supported in "
                                  "SQLAlchemy. Please use QueryBuilder.")

    def _update_db_label_field(self, field_value):
        from aiida.backends.sqlalchemy import get_scoped_session
        session = get_scoped_session()

        self.dbnode.label = field_value
        if self.is_stored:
            session.add(self._dbnode)
            self._increment_version_number_db()

    def _update_db_description_field(self, field_value):
        from aiida.backends.sqlalchemy import get_scoped_session
        session = get_scoped_session()

        self.dbnode.description = field_value
        if self.is_stored:
            session.add(self._dbnode)
            self._increment_version_number_db()

    def _replace_dblink_from(self, src, label, link_type):
        from aiida.backends.sqlalchemy import get_scoped_session
        session = get_scoped_session()
        try:
            self._add_dblink_from(src, label)
        except UniquenessError:
            # I have to replace the link; I do it within a transaction
            try:
                self._remove_dblink_from(label)
                self._add_dblink_from(src, label, link_type)
                session.commit()
            except:
                session.rollback()
                raise

    def _remove_dblink_from(self, label):
        from aiida.backends.sqlalchemy import get_scoped_session
        session = get_scoped_session()
        link = DbLink.query.filter_by(label=label).first()
        if link is not None:
            session.delete(link)

    def _add_dblink_from(self, src, label=None, link_type=LinkType.UNSPECIFIED):
        from aiida.backends.sqlalchemy import get_scoped_session
        session = get_scoped_session()
        if not isinstance(src, Node):
            raise ValueError("src must be a Node instance")
        if self.uuid == src.uuid:
            raise ValueError("Cannot link to itself")

        if not self.is_stored:
            raise ModificationNotAllowed(
                "Cannot call the internal _add_dblink_from if the "
                "destination node is not stored")
        if src._to_be_stored:
            raise ModificationNotAllowed(
                "Cannot call the internal _add_dblink_from if the "
                "source node is not stored")

        # Check for cycles. This works if the transitive closure is enabled; if
        # it isn't, this test will never fail, but then having a circular link
        # is not meaningful but does not pose a huge threat
        #
        # I am linking src->self; a loop would be created if a DbPath exists
        # already in the TC table from self to src
        if link_type is LinkType.CREATE or link_type is LinkType.INPUT:
            c = session.query(literal(True)).filter(DbPath.query
                                                .filter_by(parent_id=self.dbnode.id, child_id=src.dbnode.id)
                                                .exists()).scalar()
            if c:
                raise ValueError(
                    "The link you are attempting to create would generate a loop")

        if label is None:
            autolabel_idx = 1

            existing_from_autolabels = session.query(DbLink.label).filter(
                DbLink.output_id == self.dbnode.id,
                DbLink.label.like("link%")
            )

            while "link_{}".format(autolabel_idx) in existing_from_autolabels:
                autolabel_idx += 1

            safety_counter = 0
            while True:
                safety_counter += 1
                if safety_counter > 100:
                    # Well, if you have more than 100 concurrent addings
                    # to the same node, you are clearly doing something wrong...
                    raise InternalError("Hey! We found more than 100 concurrent"
                                        " adds of links "
                                        "to the same nodes! Are you really doing that??")
                try:
                    self._do_create_link(src, "link_{}".format(autolabel_idx), link_type)
                    break
                except UniquenessError:
                    # Retry loop until you find a new loop
                    autolabel_idx += 1
        else:
            self._do_create_link(src, label, link_type)

    def _do_create_link(self, src, label, link_type):
        from aiida.backends.sqlalchemy import get_scoped_session
        session = get_scoped_session()
        try:
            with session.begin_nested():
                link = DbLink(input_id=src.dbnode.id, output_id=self.dbnode.id,
                              label=label, type=link_type.value)
                session.add(link)
        except SQLAlchemyError as e:
            raise UniquenessError("There is already a link with the same "
                                  "name (raw message was {})"
                                  "".format(e))

    def _get_db_input_links(self, link_type):
        link_filter = {'output': self.dbnode}
        if link_type is not None:
            link_filter['type'] = link_type.value
<<<<<<< HEAD
        return [(i.label, i.input.get_aiida_class()) for i in
                DbLink.query.filter_by(output=self.dbnode).distinct().all()]
=======
        inputs_list = [(i.label, i.input.get_aiida_class()) for i in
                       DbLink.query.filter_by(output=self.dbnode)
                           .distinct().all()]

        if not only_in_db:
            # Needed for the check
            input_list_keys = [i[0] for i in inputs_list]

            for link in self._inputlinks_cache.itervalues():
                if link.label in input_list_keys:
                    raise InternalError("There exist a link with the same name "
                                        "'{}' both in the DB and in the internal "
                                        "cache for node pk= {}!".format(link.label, self.pk))
                inputs_list.append((link.label, link.src))

        if node_type is None:
            filtered_list = inputs_list
        else:
            filtered_list = [i for i in inputs_list if isinstance(i[1], node_type)]

        if also_labels:
            return list(filtered_list)
        else:
            return [i[1] for i in filtered_list]
>>>>>>> 26131f45


    def _get_db_output_links(self, link_type):
        link_filter = {'input': self.dbnode}
        if link_type is not None:
            link_filter['type'] = link_type.value
        return ((i.label, i.output.get_aiida_class()) for i in
                DbLink.query.filter_by(**link_filter).distinct().all())

<<<<<<< HEAD
    def _set_db_computer(self, computer):
        self.dbnode.dbcomputer = DbComputer.get_dbcomputer(computer)

    def _set_db_attr(self, key, value):
        """
        Set the value directly in the DB, without checking if it is stored, or
        using the cache.

        DO NOT USE DIRECTLY.

        :param str key: key name
        :param value: its value
        """
        try:
            self.dbnode.set_attr(key, value)
            self._increment_version_number_db()
        except:
            from aiida.backends.sqlalchemy import get_scoped_session
            session = get_scoped_session()
            session.rollback()
            raise

    def _del_db_attr(self, key):
        try:
            self.dbnode.del_attr(key)
            self._increment_version_number_db()
        except:
            from aiida.backends.sqlalchemy import get_scoped_session
            session = get_scoped_session()
            session.rollback()
            raise

    def _get_db_attr(self, key):
        try:
            return get_attr(self.dbnode.attributes, key)
        except (KeyError, IndexError):
            raise AttributeError("Attribute '{}' does not exist".format(key))
=======
    def set_computer(self, computer):
        if not self.is_stored:
            computer = DbComputer.get_dbcomputer(computer)
            self.dbnode.dbcomputer = computer
        else:
            raise ModificationNotAllowed(
                "Node with uuid={} was already stored".format(self.uuid))

    def _set_attr(self, key, value):
        with self._state_lock:
            if not self.is_stored:
                self._attrs_cache[key] = copy.deepcopy(value)
            else:
                self.dbnode.set_attr(key, value)
                self._increment_version_number_db()

    def _del_attr(self, key):
        with self._state_lock:
            if not self.is_stored:
                try:
                    del self._attrs_cache[key]
                except KeyError:
                    raise AttributeError(
                        "Attribute {} does not exist".format(key))
            else:
                self.dbnode.del_attr(key)
                self._increment_version_number_db()

    def get_attr(self, key, default=_NO_DEFAULT):
        exception = AttributeError("Attribute '{}' does not exist".format(key))

        has_default = default is not _NO_DEFAULT

        with self._state_lock:
            if not self.is_stored:
                try:
                    return self._attrs_cache[key]
                except KeyError:
                    if has_default:
                        return default
                    raise exception
            else:
                try:
                    return get_attr(self.dbnode.attributes, key)
                except (KeyError, IndexError):
                    if has_default:
                        return default
                    else:
                        raise exception

    def set_extra(self, key, value, exclusive=False):
        # TODO SP: validate key
        # TODO SP: handle exclusive (what to do in case the key already exist
        # ?)
        if not self.is_stored:
            raise ModificationNotAllowed(
                "The extras of a node can be set only after "
                "storing the node")

        self.dbnode.set_extra(key, value)
        self._increment_version_number_db()
>>>>>>> 26131f45

    def _set_db_extra(self, key, value, exclusive=False):

        if exclusive:
            raise NotImplementedError("exclusive=True not implemented yet in SQLAlchemy backend")

<<<<<<< HEAD
        try:
            self.dbnode.set_extra(key, value)
            self._increment_version_number_db()
        except:
            from aiida.backends.sqlalchemy import get_scoped_session
            session = get_scoped_session()
            session.rollback()
            raise
=======
        if not self.is_stored:
            raise ModificationNotAllowed(
                "The extras of a node can be set only after "
                "storing the node")
>>>>>>> 26131f45

    def _reset_db_extras(self, new_extras):
        try:
            self.dbnode.reset_extras(new_extras)
            self._increment_version_number_db()
        except:
            from aiida.backends.sqlalchemy import get_scoped_session
            session = get_scoped_session()
            session.rollback()
            raise

    def _get_db_extra(self, key, default=None):
        try:
            return get_attr(self.dbnode.extras, key)
        except (KeyError, AttributeError):
            raise AttributeError("DbExtra {} does not exist".format(
                key))

    def _del_db_extra(self, key):
        try:
            self.dbnode.del_extra(key)
            self._increment_version_number_db()
        except:
            from aiida.backends.sqlalchemy import get_scoped_session
            session = get_scoped_session()
            session.rollback()
            raise


    def _db_iterextras(self):
        if self.dbnode.extras is None:
            return dict().iteritems()

        return self.dbnode.extras.iteritems()

<<<<<<< HEAD
    def _db_iterattrs(self):
        for k, v in self.dbnode.attributes.iteritems():
            yield (k, v)

    def _db_attrs(self):
        for k in self.dbnode.attributes.iterkeys():
=======
    def iterattrs(self):
        # TODO: check what happens if someone stores the object while
        #        the iterator is being used!
        if not self.is_stored:
            it_items = self._attrs_cache.iteritems()
        else:
            it_items = self.dbnode.attributes.iteritems()

        for k, v in it_items:
            yield (k, v)

    def get_attrs(self):
        return dict(self.iterattrs())

    def attrs(self):
        if not self.is_stored:
            it = self._attrs_cache.iterkeys()
        else:
            it = self.dbnode.attributes.iterkeys()
        for k in it:
>>>>>>> 26131f45
            yield k

    def add_comment(self, content, user=None):
        from aiida.backends.sqlalchemy import get_scoped_session
        session = get_scoped_session()

        if not self.is_stored:
            raise ModificationNotAllowed("Comments can be added only after "
                                         "storing the node")

        comment = DbComment(dbnode=self._dbnode, user=user, content=content)
        session.add(comment)
        try:
            session.commit()
        except:
            from aiida.backends.sqlalchemy import get_scoped_session
            session = get_scoped_session()
            session.rollback()
            raise

    def get_comment_obj(self, id=None, user=None):
        dbcomments_query = DbComment.query.filter_by(dbnode=self._dbnode)

        if id is not None:
            dbcomments_query = dbcomments_query.filter_by(id=id)
        if user is not None:
            dbcomments_query = dbcomments_query.filter_by(user=user)

        dbcomments = dbcomments_query.all()
        comments = []
        from aiida.orm.implementation.sqlalchemy.comment import Comment
        for dbcomment in dbcomments:
            comments.append(Comment(dbcomment=dbcomment))
        return comments

    def get_comments(self, pk=None):
        comments = self._get_dbcomments(pk)

        return [{
            "pk": c.id,
            "user__email": c.user.email,
            "ctime": c.ctime,
            "mtime": c.mtime,
            "content": c.content
        } for c in comments ]

    def _get_dbcomments(self, pk=None, with_user=False):
        comments = DbComment.query.filter_by(dbnode=self._dbnode)

        if pk is not None:
            try:
                correct = all([isinstance(_, int) for _ in pk])
                if not correct:
                    raise ValueError('id must be an integer or a list of integers')
                comments = comments.filter(DbComment.id.in_(pk))
            except TypeError:
                if not isinstance(pk, int):
                    raise ValueError('id must be an integer or a list of integers')

                comments = comments.filter_by(id=pk)

        if with_user:
            comments.join(DbUser)

        comments = comments.order_by('id').all()

        return comments

    def _update_comment(self, new_field, comment_pk, user):
        comment = DbComment.query.filter_by(dbnode=self._dbnode,
                                            id=comment_pk, user=user).first()

        if not isinstance(new_field, basestring):
            raise ValueError("Non string comments are not accepted")

        if not comment:
            raise NotExistent("Found no comment for user {} and id {}".format(
                user, comment_pk))

        comment.content = new_field
        try:
            comment.save()
        except:
            from aiida.backends.sqlalchemy import get_scoped_session
            session = get_scoped_session()
            session.rollback()
            raise

    def _remove_comment(self, comment_pk, user):
        comment = DbComment.query.filter_by(dbnode=self._dbnode, id=comment_pk).first()
        if comment:
            try:
                comment.delete()
            except:
                from aiida.backends.sqlalchemy import get_scoped_session
                session = get_scoped_session()
                session.rollback()
                raise

    def _increment_version_number_db(self):
        self._dbnode.nodeversion = DbNode.nodeversion + 1
        try:
            self._dbnode.save()
        except:
            from aiida.backends.sqlalchemy import get_scoped_session
            session = get_scoped_session()
            session.rollback()
            raise


    def copy(self):
        newobject = self.__class__()
        newobject.dbnode.type = self.dbnode.type  # Inherit type
        newobject.dbnode.label = self.dbnode.label  # Inherit label
        # TODO: add to the description the fact that this was a copy?
        newobject.dbnode.description = self.dbnode.description  # Inherit description
        newobject.dbnode.dbcomputer = self.dbnode.dbcomputer  # Inherit computer

        for k, v in self.iterattrs():
            if k != Sealable.SEALED_KEY:
                newobject._set_attr(k, v)

        for path in self.get_folder_list():
            newobject.add_path(self.get_abs_path(path), path)

        return newobject

    @property
    def id(self):
        return self.dbnode.id

    @property
    def dbnode(self):
        return self._dbnode

    def store_all(self, with_transaction=True):
        """
        Store the node, together with all input links, if cached, and also the
        linked nodes, if they were not stored yet.

        :parameter with_transaction: if False, no transaction is used. This
          is meant to be used ONLY if the outer calling function has already
          a transaction open!
        """

        if self.is_stored:
            raise ModificationNotAllowed(
                "Node with pk= {} was already stored".format(self.id))

        # For each parent, check that all its inputs are stored
        for link in self._inputlinks_cache.itervalues():
            try:
                parent_node = link.src
                parent_node._check_are_parents_stored()
            except ModificationNotAllowed:
                raise ModificationNotAllowed("Parent node (UUID={}) has "
                                             "unstored parents, cannot proceed (only direct parents "
                                             "can be unstored and will be stored by store_all, not "
                                             "grandparents or other ancestors".format(parent_node.uuid))

        self._store_input_nodes()
        self.store(with_transaction=False)
        self._store_cached_input_links(with_transaction=False)
        from aiida.backends.sqlalchemy import get_scoped_session
        session = get_scoped_session()

        if with_transaction:
            try:
                session.commit()
            except SQLAlchemyError as e:
                session.rollback()
                raise

        return self

<<<<<<< HEAD
=======
    def _store_input_nodes(self):
        """
        Find all input nodes, and store them, checking that they do not
        have unstored inputs in turn.

        :note: this function stores all nodes without transactions; always
          call it from within a transaction!
        """
        if self.is_stored:
            raise ModificationNotAllowed(
                "_store_input_nodes can be called only if the node is "
                "unstored (node {} is stored, instead)".format(self.id))

        for link in self._inputlinks_cache.itervalues():
            parent = link.src
            if not parent.is_stored:
                parent.store(with_transaction=False)

    def _check_are_parents_stored(self):
        """
        Check if all parents are already stored, otherwise raise.

        :raise ModificationNotAllowed: if one of the input nodes in not already
          stored.
        """
        # Preliminary check to verify that inputs are stored already
        for link in self._inputlinks_cache.itervalues():
            if not link.src.is_stored:
                raise ModificationNotAllowed(
                    "Cannot store the input link '{}' because the "
                    "source node is not stored. Either store it first, "
                    "or call _store_input_links with the store_parents "
                    "parameter set to True".format(link.label))
>>>>>>> 26131f45

    def _store_cached_input_links(self, with_transaction=True):
        """
        Store all input links that are in the local cache, transferring them
        to the DB.

        :note: This can be called only if all parents are already stored.

        :note: Links are stored only after the input nodes are stored. Moreover,
            link storage is done in a transaction, and if one of the links
            cannot be stored, an exception is raised and *all* links will remain
            in the cache.

        :note: This function can be called only after the node is stored.
           After that, it can be called multiple times, and nothing will be
           executed if no links are still in the cache.

        :parameter with_transaction: if False, no transaction is used. This
          is meant to be used ONLY if the outer calling function has already
          a transaction open!
        """

        if not self.is_stored:
            raise ModificationNotAllowed(
                "Node with pk= {} is not stored yet".format(self.id))

        # This raises if there is an unstored node.
        self._check_are_parents_stored()

        for link in self._inputlinks_cache.itervalues():
            self._add_dblink_from(link.src, link.label, link.link_type)
        # If everything went smoothly, clear the entries from the cache.
        # I do it here because I delete them all at once if no error
        # occurred; otherwise, links will not be stored and I
        # should not delete them from the cache (but then an exception
        # would have been raised, and the following lines are not executed)
        self._inputlinks_cache.clear()

        from aiida.backends.sqlalchemy import get_scoped_session
        session = get_scoped_session()

        if with_transaction:
            try:
                session.commit()
            except SQLAlchemyError as e:
                session.rollback()
                raise

    def store(self, with_transaction=True):
        """
        Store a new node in the DB, also saving its repository directory
        and attributes.

        After being called attributes cannot be
        changed anymore! Instead, extras can be changed only AFTER calling
        this store() function.

        :note: After successful storage, those links that are in the cache, and
            for which also the parent node is already stored, will be
            automatically stored. The others will remain unstored.

        :parameter with_transaction: if False, no transaction is used. This
          is meant to be used ONLY if the outer calling function has already
          a transaction open!
        """
        from aiida.backends.sqlalchemy import get_scoped_session
        session = get_scoped_session()

        # TODO: This needs to be generalized, allowing for flexible methods
        # for storing data and its attributes.
<<<<<<< HEAD
        if self._to_be_stored:
            self._validate()

            self._check_are_parents_stored()

            # I save the corresponding django entry
            # I set the folder
            # NOTE: I first store the files, then only if this is successful,
            # I store the DB entry. In this way,
            # I assume that if a node exists in the DB, its folder is in place.
            # On the other hand, periodically the user might need to run some
            # bookkeeping utility to check for lone folders.
            self._repository_folder.replace_with_folder(
                self._get_temp_folder().abspath, move=True, overwrite=True)

        #    import aiida.backends.sqlalchemy
            try:
                # aiida.backends.sqlalchemy.get_scoped_session().add(self._dbnode)
                session.add(self._dbnode)
                # Save its attributes 'manually' without incrementing
                # the version for each add.
                self.dbnode.attributes = self._attrs_cache
                flag_modified(self.dbnode, "attributes")
                # This should not be used anymore: I delete it to
                # possibly free memory
                del self._attrs_cache

                self._temp_folder = None
                self._to_be_stored = False

                # Here, I store those links that were in the cache and
                # that are between stored nodes.
                self._store_cached_input_links(with_transaction=False)

                if with_transaction:
                    try:
                        # aiida.backends.sqlalchemy.get_scoped_session().commit()
                        session.commit()
                    except SQLAlchemyError as e:
                        #print "Cannot store the node. Original exception: {" \
                        #      "}".format(e)
                        session.rollback()
                        raise

            # This is one of the few cases where it is ok to do a 'global'
            # except, also because I am re-raising the exception
            except:
                # I put back the files in the sandbox folder since the
                # transaction did not succeed
                self._get_temp_folder().replace_with_folder(
                    self._repository_folder.abspath, move=True, overwrite=True)
                raise

            # Set up autogrouping used be verdi run
            autogroup = aiida.orm.autogroup.current_autogroup
            grouptype = aiida.orm.autogroup.VERDIAUTOGROUP_TYPE

            if autogroup is not None:
                if not isinstance(autogroup, aiida.orm.autogroup.Autogroup):
                    raise ValidationError("current_autogroup is not an AiiDA Autogroup")

                if autogroup.is_to_be_grouped(self):
                    group_name = autogroup.get_group_name()
                    if group_name is not None:
                        g = Group.get_or_create(name=group_name, type_string=grouptype)[0]
                        g.add_nodes(self)
=======
        with self._state_lock:
            if not self.is_stored:
                self._validate()

                self._check_are_parents_stored()

                # I save the corresponding django entry
                # I set the folder
                # NOTE: I first store the files, then only if this is successful,
                # I store the DB entry. In this way,
                # I assume that if a node exists in the DB, its folder is in place.
                # On the other hand, periodically the user might need to run some
                # bookkeeping utility to check for lone folders.
                self._repository_folder.replace_with_folder(
                    self._get_temp_folder().abspath, move=True, overwrite=True)

            #    import aiida.backends.sqlalchemy
                try:
                    # aiida.backends.sqlalchemy.get_scoped_session().add(self._dbnode)
                    session.add(self._dbnode)
                    # Save its attributes 'manually' without incrementing
                    # the version for each add.
                    self.dbnode.attributes = self._attrs_cache
                    flag_modified(self.dbnode, "attributes")
                    # This should not be used anymore: I delete it to
                    # possibly free memory
                    del self._attrs_cache

                    self._temp_folder = None
                    self._to_be_stored = False

                    # Here, I store those links that were in the cache and
                    # that are between stored nodes.
                    self._store_cached_input_links(with_transaction=False)

                    if with_transaction:
                        try:
                            # aiida.backends.sqlalchemy.get_scoped_session().commit()
                            session.commit()
                        except SQLAlchemyError as e:
                            print "Cannot store the node. Original exception: {" \
                                  "}".format(e)
                            session.rollback()
                            # aiida.backends.sqlalchemy.get_scoped_session().rollback()

                # This is one of the few cases where it is ok to do a 'global'
                # except, also because I am re-raising the exception
                except:
                    # I put back the files in the sandbox folder since the
                    # transaction did not succeed
                    self._get_temp_folder().replace_with_folder(
                        self._repository_folder.abspath, move=True, overwrite=True)
                    raise

                # Set up autogrouping used be verdi run
                autogroup = aiida.orm.autogroup.current_autogroup
                grouptype = aiida.orm.autogroup.VERDIAUTOGROUP_TYPE

                if autogroup is not None:
                    if not isinstance(autogroup, aiida.orm.autogroup.Autogroup):
                        raise ValidationError("current_autogroup is not an AiiDA Autogroup")

                    if autogroup.is_to_be_grouped(self):
                        group_name = autogroup.get_group_name()
                        if group_name is not None:
                            g = Group.get_or_create(name=group_name, type_string=grouptype)[0]
                            g.add_nodes(self)
>>>>>>> 26131f45

        return self

    @property
    def has_children(self):
        return self.dbnode.children_q.first() is not None

    @property
    def has_parents(self):
        return self.dbnode.parents_q.first() is not None

    @property
    def uuid(self):
        return unicode(self.dbnode.uuid)<|MERGE_RESOLUTION|>--- conflicted
+++ resolved
@@ -28,6 +28,7 @@
                                      NotExistent, UniquenessError,
                                      ValidationError)
 from aiida.common.links import LinkType
+from aiida.common.lang import override
 
 from aiida.orm.implementation.general.node import AbstractNode, _NO_DEFAULT
 from aiida.orm.implementation.sqlalchemy.computer import Computer
@@ -148,6 +149,12 @@
             return node
         except DatabaseError as de:
             raise ValueError(de.message)
+
+    def __int__(self):
+        if self._to_be_store:
+            return None
+        else:
+            return self._dbnode.id
 
     @classmethod
     def query(cls, *args, **kwargs):
@@ -271,35 +278,8 @@
         link_filter = {'output': self.dbnode}
         if link_type is not None:
             link_filter['type'] = link_type.value
-<<<<<<< HEAD
         return [(i.label, i.input.get_aiida_class()) for i in
                 DbLink.query.filter_by(output=self.dbnode).distinct().all()]
-=======
-        inputs_list = [(i.label, i.input.get_aiida_class()) for i in
-                       DbLink.query.filter_by(output=self.dbnode)
-                           .distinct().all()]
-
-        if not only_in_db:
-            # Needed for the check
-            input_list_keys = [i[0] for i in inputs_list]
-
-            for link in self._inputlinks_cache.itervalues():
-                if link.label in input_list_keys:
-                    raise InternalError("There exist a link with the same name "
-                                        "'{}' both in the DB and in the internal "
-                                        "cache for node pk= {}!".format(link.label, self.pk))
-                inputs_list.append((link.label, link.src))
-
-        if node_type is None:
-            filtered_list = inputs_list
-        else:
-            filtered_list = [i for i in inputs_list if isinstance(i[1], node_type)]
-
-        if also_labels:
-            return list(filtered_list)
-        else:
-            return [i[1] for i in filtered_list]
->>>>>>> 26131f45
 
 
     def _get_db_output_links(self, link_type):
@@ -309,7 +289,6 @@
         return ((i.label, i.output.get_aiida_class()) for i in
                 DbLink.query.filter_by(**link_filter).distinct().all())
 
-<<<<<<< HEAD
     def _set_db_computer(self, computer):
         self.dbnode.dbcomputer = DbComputer.get_dbcomputer(computer)
 
@@ -347,76 +326,12 @@
             return get_attr(self.dbnode.attributes, key)
         except (KeyError, IndexError):
             raise AttributeError("Attribute '{}' does not exist".format(key))
-=======
-    def set_computer(self, computer):
-        if not self.is_stored:
-            computer = DbComputer.get_dbcomputer(computer)
-            self.dbnode.dbcomputer = computer
-        else:
-            raise ModificationNotAllowed(
-                "Node with uuid={} was already stored".format(self.uuid))
-
-    def _set_attr(self, key, value):
-        with self._state_lock:
-            if not self.is_stored:
-                self._attrs_cache[key] = copy.deepcopy(value)
-            else:
-                self.dbnode.set_attr(key, value)
-                self._increment_version_number_db()
-
-    def _del_attr(self, key):
-        with self._state_lock:
-            if not self.is_stored:
-                try:
-                    del self._attrs_cache[key]
-                except KeyError:
-                    raise AttributeError(
-                        "Attribute {} does not exist".format(key))
-            else:
-                self.dbnode.del_attr(key)
-                self._increment_version_number_db()
-
-    def get_attr(self, key, default=_NO_DEFAULT):
-        exception = AttributeError("Attribute '{}' does not exist".format(key))
-
-        has_default = default is not _NO_DEFAULT
-
-        with self._state_lock:
-            if not self.is_stored:
-                try:
-                    return self._attrs_cache[key]
-                except KeyError:
-                    if has_default:
-                        return default
-                    raise exception
-            else:
-                try:
-                    return get_attr(self.dbnode.attributes, key)
-                except (KeyError, IndexError):
-                    if has_default:
-                        return default
-                    else:
-                        raise exception
-
-    def set_extra(self, key, value, exclusive=False):
-        # TODO SP: validate key
-        # TODO SP: handle exclusive (what to do in case the key already exist
-        # ?)
-        if not self.is_stored:
-            raise ModificationNotAllowed(
-                "The extras of a node can be set only after "
-                "storing the node")
-
-        self.dbnode.set_extra(key, value)
-        self._increment_version_number_db()
->>>>>>> 26131f45
 
     def _set_db_extra(self, key, value, exclusive=False):
 
         if exclusive:
             raise NotImplementedError("exclusive=True not implemented yet in SQLAlchemy backend")
 
-<<<<<<< HEAD
         try:
             self.dbnode.set_extra(key, value)
             self._increment_version_number_db()
@@ -425,12 +340,6 @@
             session = get_scoped_session()
             session.rollback()
             raise
-=======
-        if not self.is_stored:
-            raise ModificationNotAllowed(
-                "The extras of a node can be set only after "
-                "storing the node")
->>>>>>> 26131f45
 
     def _reset_db_extras(self, new_extras):
         try:
@@ -466,35 +375,12 @@
 
         return self.dbnode.extras.iteritems()
 
-<<<<<<< HEAD
     def _db_iterattrs(self):
         for k, v in self.dbnode.attributes.iteritems():
             yield (k, v)
 
     def _db_attrs(self):
         for k in self.dbnode.attributes.iterkeys():
-=======
-    def iterattrs(self):
-        # TODO: check what happens if someone stores the object while
-        #        the iterator is being used!
-        if not self.is_stored:
-            it_items = self._attrs_cache.iteritems()
-        else:
-            it_items = self.dbnode.attributes.iteritems()
-
-        for k, v in it_items:
-            yield (k, v)
-
-    def get_attrs(self):
-        return dict(self.iterattrs())
-
-    def attrs(self):
-        if not self.is_stored:
-            it = self._attrs_cache.iterkeys()
-        else:
-            it = self.dbnode.attributes.iterkeys()
-        for k in it:
->>>>>>> 26131f45
             yield k
 
     def add_comment(self, content, user=None):
@@ -623,6 +509,10 @@
         return newobject
 
     @property
+    def pk(self):
+        return self.dbnode.id
+
+    @property
     def id(self):
         return self.dbnode.id
 
@@ -670,42 +560,6 @@
 
         return self
 
-<<<<<<< HEAD
-=======
-    def _store_input_nodes(self):
-        """
-        Find all input nodes, and store them, checking that they do not
-        have unstored inputs in turn.
-
-        :note: this function stores all nodes without transactions; always
-          call it from within a transaction!
-        """
-        if self.is_stored:
-            raise ModificationNotAllowed(
-                "_store_input_nodes can be called only if the node is "
-                "unstored (node {} is stored, instead)".format(self.id))
-
-        for link in self._inputlinks_cache.itervalues():
-            parent = link.src
-            if not parent.is_stored:
-                parent.store(with_transaction=False)
-
-    def _check_are_parents_stored(self):
-        """
-        Check if all parents are already stored, otherwise raise.
-
-        :raise ModificationNotAllowed: if one of the input nodes in not already
-          stored.
-        """
-        # Preliminary check to verify that inputs are stored already
-        for link in self._inputlinks_cache.itervalues():
-            if not link.src.is_stored:
-                raise ModificationNotAllowed(
-                    "Cannot store the input link '{}' because the "
-                    "source node is not stored. Either store it first, "
-                    "or call _store_input_links with the store_parents "
-                    "parameter set to True".format(link.label))
->>>>>>> 26131f45
 
     def _store_cached_input_links(self, with_transaction=True):
         """
@@ -776,74 +630,6 @@
 
         # TODO: This needs to be generalized, allowing for flexible methods
         # for storing data and its attributes.
-<<<<<<< HEAD
-        if self._to_be_stored:
-            self._validate()
-
-            self._check_are_parents_stored()
-
-            # I save the corresponding django entry
-            # I set the folder
-            # NOTE: I first store the files, then only if this is successful,
-            # I store the DB entry. In this way,
-            # I assume that if a node exists in the DB, its folder is in place.
-            # On the other hand, periodically the user might need to run some
-            # bookkeeping utility to check for lone folders.
-            self._repository_folder.replace_with_folder(
-                self._get_temp_folder().abspath, move=True, overwrite=True)
-
-        #    import aiida.backends.sqlalchemy
-            try:
-                # aiida.backends.sqlalchemy.get_scoped_session().add(self._dbnode)
-                session.add(self._dbnode)
-                # Save its attributes 'manually' without incrementing
-                # the version for each add.
-                self.dbnode.attributes = self._attrs_cache
-                flag_modified(self.dbnode, "attributes")
-                # This should not be used anymore: I delete it to
-                # possibly free memory
-                del self._attrs_cache
-
-                self._temp_folder = None
-                self._to_be_stored = False
-
-                # Here, I store those links that were in the cache and
-                # that are between stored nodes.
-                self._store_cached_input_links(with_transaction=False)
-
-                if with_transaction:
-                    try:
-                        # aiida.backends.sqlalchemy.get_scoped_session().commit()
-                        session.commit()
-                    except SQLAlchemyError as e:
-                        #print "Cannot store the node. Original exception: {" \
-                        #      "}".format(e)
-                        session.rollback()
-                        raise
-
-            # This is one of the few cases where it is ok to do a 'global'
-            # except, also because I am re-raising the exception
-            except:
-                # I put back the files in the sandbox folder since the
-                # transaction did not succeed
-                self._get_temp_folder().replace_with_folder(
-                    self._repository_folder.abspath, move=True, overwrite=True)
-                raise
-
-            # Set up autogrouping used be verdi run
-            autogroup = aiida.orm.autogroup.current_autogroup
-            grouptype = aiida.orm.autogroup.VERDIAUTOGROUP_TYPE
-
-            if autogroup is not None:
-                if not isinstance(autogroup, aiida.orm.autogroup.Autogroup):
-                    raise ValidationError("current_autogroup is not an AiiDA Autogroup")
-
-                if autogroup.is_to_be_grouped(self):
-                    group_name = autogroup.get_group_name()
-                    if group_name is not None:
-                        g = Group.get_or_create(name=group_name, type_string=grouptype)[0]
-                        g.add_nodes(self)
-=======
         with self._state_lock:
             if not self.is_stored:
                 self._validate()
@@ -879,15 +665,15 @@
                     # that are between stored nodes.
                     self._store_cached_input_links(with_transaction=False)
 
-                    if with_transaction:
-                        try:
-                            # aiida.backends.sqlalchemy.get_scoped_session().commit()
-                            session.commit()
-                        except SQLAlchemyError as e:
-                            print "Cannot store the node. Original exception: {" \
-                                  "}".format(e)
-                            session.rollback()
-                            # aiida.backends.sqlalchemy.get_scoped_session().rollback()
+                if with_transaction:
+                    try:
+                        # aiida.backends.sqlalchemy.get_scoped_session().commit()
+                        session.commit()
+                    except SQLAlchemyError as e:
+                        #print "Cannot store the node. Original exception: {" \
+                        #      "}".format(e)
+                        session.rollback()
+                        raise
 
                 # This is one of the few cases where it is ok to do a 'global'
                 # except, also because I am re-raising the exception
@@ -911,7 +697,6 @@
                         if group_name is not None:
                             g = Group.get_or_create(name=group_name, type_string=grouptype)[0]
                             g.add_nodes(self)
->>>>>>> 26131f45
 
         return self
 
