--- conflicted
+++ resolved
@@ -92,20 +92,6 @@
 
 @periodic_task(
     run_every=timedelta(
-<<<<<<< HEAD
-=======
-        seconds=config.get("DAEMON_INTERVALS_TICK_WORKFLOWS", DAEMON_INTERVALS_TICK_WORKFLOWS)
-    )
-)
-def tick_work():
-    configure_logging(daemon=True, daemon_log_file=DAEMON_LOG_FILE)
-    from aiida.work.daemon import tick_workflow_engine
-    LOGGER.info('Ticking workflows')
-    tick_workflow_engine()
-
-@periodic_task(
-    run_every=timedelta(
->>>>>>> 64187167
         seconds=config.get("DAEMON_INTERVALS_WFSTEP", DAEMON_INTERVALS_WFSTEP)
     )
 )
@@ -130,13 +116,8 @@
         execute_steps()
         set_daemon_timestamp(task_name='workflow', when='stop')
     else:
-<<<<<<< HEAD
-        print "aiida.daemon.tasks.workflowmanager: execute_steps already running"
+        LOGGER.info('execute_steps already running')
 
-=======
-        LOGGER.info('execute_steps already running')
-       
->>>>>>> 64187167
 
 def manual_tick_all():
     from aiida.daemon.execmanager import submit_jobs, update_jobs, retrieve_jobs
