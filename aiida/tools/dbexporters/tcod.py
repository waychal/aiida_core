# -*- coding: utf-8 -*-
###########################################################################
# Copyright (c), The AiiDA team. All rights reserved.                     #
# This file is part of the AiiDA code.                                    #
#                                                                         #
# The code is hosted on GitHub at https://github.com/aiidateam/aiida_core #
# For further information on the license, see the LICENSE.txt file        #
# For further information please visit http://www.aiida.net               #
###########################################################################

from __future__ import print_function
from __future__ import absolute_import
from __future__ import division

from six import int2byte
from six.moves import range

import io
<<<<<<< HEAD
=======

>>>>>>> 9cceedbd
from aiida.orm import DataFactory
from aiida.orm.data.parameter import ParameterData
from aiida.orm.calculation.inline import optional_inline

aiida_executable_name = '_aiidasubmit.sh'
inline_executable_name = 'aiidainline.py'

tcod_loops = {
    '_tcod_file': [
        '_tcod_file_id',
        '_tcod_file_name',
        '_tcod_file_md5sum',
        '_tcod_file_sha1sum',
        '_tcod_file_URI',
        '_tcod_file_role',
        '_tcod_file_contents',
        '_tcod_file_content_encoding',
    ],
    '_tcod_computation': [
        '_tcod_computation_step',
        '_tcod_computation_command',
        '_tcod_computation_reference_uuid',
        '_tcod_computation_environment',
        '_tcod_computation_stdout',
        '_tcod_computation_stderr',
    ],
    '_tcod_content_encoding': [
        '_tcod_content_encoding_id',
        '_tcod_content_encoding_layer_id',
        '_tcod_content_encoding_layer_type',
    ],
    '_audit_conform': [
        '_audit_conform_dict_location',
        '_audit_conform_dict_name',
        '_audit_conform_dict_version',
    ],
    '_dft_atom_basisset': [
        '_atom_type_symbol',
        '_dft_atom_basisset',
        '_dft_atom_basisset_type',
        '_dft_atom_basisset_energy_conv',
        '_dft_atom_basisset_citation_id',
        '_dft_atom_type_valence_configuration',
    ],
    '_tcod_atom_site_resid_force_Cartn_': [
        '_tcod_atom_site_resid_force_Cartn_x',
        '_tcod_atom_site_resid_force_Cartn_y',
        '_tcod_atom_site_resid_force_Cartn_z',
    ],
    '_dft_pseudopotential_': [
        '_dft_pseudopotential_atom_type',
        '_dft_pseudopotential_type',
        '_dft_pseudopotential_type_other_name',
    ],
}

conforming_dictionaries = [
    {
        'name': 'cif_tcod.dic',
        'version': '0.010',
        'url': 'http://www.crystallography.net/tcod/cif/dictionaries/cif_tcod.dic'
    },
    {
        'name': 'cif_dft.dic',
        'version': '0.020',
        'url': 'http://www.crystallography.net/tcod/cif/dictionaries/cif_dft.dic'
    }
]

default_options = {
    'code': 'cif_cod_deposit',
    'dump_aiida_database': True,
    'exclude_external_contents': False,
    'gzip': False,
    'gzip_threshold': 1024,
    'reduce_symmetry': True,
}


def cif_encode_contents(content, gzip=False, gzip_threshold=1024):
    """
    Encodes data for usage in CIF text field in a *best possible* way:
    binary data is encoded using Base64 encoding; text with non-ASCII
    symbols, too long lines or lines starting with semicolons (';')
    is encoded using Quoted-printable encoding.

<<<<<<< HEAD
    :param content: the content to be encoded, bytes are expected
    :return content: encoded content
=======
    The encoding is performed byte-by-byte, so Unicode code points
    spanning more than one byte will be split and encoded separately.

    :param content: the content to be encoded in bytes
    :return content: encoded content in bytes
>>>>>>> 9cceedbd
    :return encoding: a string specifying used encoding (None, 'base64',
        'ncr', 'quoted-printable', 'gzip+base64')
    """
    import re

    method = None
    if len(content) == 0:
        # content is empty
        method = None
    elif gzip and len(content) >= gzip_threshold:
        # content is larger than some arbitrary value and should be gzipped
        method = 'gzip+base64'
    elif len(re.findall(b'[^\x09\x0A\x0D\x20-\x7E]', content))/len(content) > 0.25:
        # contents are assumed to be binary
        method = 'base64'
    elif re.search(b'^\s*data_',content) is not None or \
         re.search(b'\n\s*data_',content) is not None:
        # contents have CIF datablock header-like lines, that may be
        # dangerous when parsed with primitive parsers
        method = 'base64'
    elif re.search(b'.{2048}.',content) is not None:
        # lines are too long
        method = 'quoted-printable'
    elif len(re.findall(b'[^\x09\x0A\x0D\x20-\x7E]', content)) > 0:
        # contents have non-ASCII symbols
        method = 'quoted-printable'
    elif re.search(b'^;', content) is not None or re.search(b'\n;', content) is not None:
        # content has lines starting with semicolon (';')
        method = 'quoted-printable'
    elif re.search(b'\t', content) is not None:
        # content has TAB symbols, which may be lost during the
        # parsing of TCOD CIF file
        method = 'quoted-printable'
    elif content == b'.' or content == b'?':
        method = 'quoted-printable'
    else:
        method = None

    if method == 'base64':
        content = encode_textfield_base64(content)
    elif method == 'quoted-printable':
        content = encode_textfield_quoted_printable(content)
    elif method == 'ncr':
        content = encode_textfield_ncr(content)
    elif method == 'gzip+base64':
        content = encode_textfield_gzip_base64(content)

    return content, method


def encode_textfield_base64(content, foldwidth=76):
    """
    Encodes the contents for CIF textfield in Base64 using standard Python
    implementation (``base64.standard_b64encode()``).

    :param content: contents as bytes
    :param foldwidth: maximum width of line (default is 76)
    :return: encoded string as bytes
    """
    import base64

    content = base64.standard_b64encode(content)
    content = b"\n".join(list(content[i:i + foldwidth]
                             for i in range(0, len(content), foldwidth)))
    return content


def decode_textfield_base64(content):
    """
    Decodes the contents for CIF textfield from Base64 using standard
    Python implementation (``base64.standard_b64decode()``)

    :param content: contents as bytes
    :return: decoded string as bytes
    """
    import base64

    return base64.standard_b64decode(content)


def encode_textfield_quoted_printable(content):
    """
    Encodes the contents for CIF textfield in quoted-printable encoding.
    In addition to non-ASCII characters, that are encoded by Python
    function ``quopri.encodestring()``, following characters are encoded:

        * '``;``', if encountered on the beginning of the line;
        * '``\\t``' and '``\\r``';
        * '``.``' and '``?``', if comprise the entire textfield.

    :param content: contents as bytes
    :return: encoded string as bytes
    """
    import re
    import quopri

    content = quopri.encodestring(content)

    def match2qp(m):
        prefix = b''
<<<<<<< HEAD
        postfix = b''
=======
>>>>>>> 9cceedbd
        if 'prefix' in m.groupdict().keys():
            prefix = m.group('prefix')
        h = hex(ord(m.group('chr')))[2:].upper()
        if len(h) == 1:
<<<<<<< HEAD
            h = "0%s" % h
        return b"%s=%s%s" % (prefix, h.encode('utf-8'), postfix)
=======
            h = "0{}".format(h)
        return b"%s=%s" % (prefix, h.encode('utf-8'))
>>>>>>> 9cceedbd

    content = re.sub(b'^(?P<chr>;)', match2qp, content)
    content = re.sub(b'(?P<chr>[\t\r])', match2qp, content)
    content = re.sub(b'(?P<prefix>\n)(?P<chr>;)', match2qp, content)
    content = re.sub(b'^(?P<chr>[\.\?])$', match2qp, content)
    return content


def decode_textfield_quoted_printable(content):
    """
    Decodes the contents for CIF textfield from quoted-printable encoding.

    :param content: contents as bytes
    :return: decoded string as bytes
    """
    import quopri

    return quopri.decodestring(content)


def encode_textfield_ncr(content):
    """
    Encodes the contents for CIF textfield in Numeric Character Reference.
    Encoded characters:

        * ``\\x09``, ``\\x0A``, ``\\x0D``, ``\\x20``--``\\x7E``;
        * '``;``', if encountered on the beginning of the line;
        * '``\\t``'
        * '``.``' and '``?``', if comprise the entire textfield.

    :param content: contents as bytes
    :return: encoded string as bytes
    """
    import re

    def match2ncr(m):
        prefix = b''
        if 'prefix' in m.groupdict().keys():
            prefix = m.group('prefix')
        return prefix + b'&#' + str(ord(m.group('chr'))).encode('utf-8') + b';'

    content = re.sub(b'(?P<chr>[&\t])', match2ncr, content)
    content = re.sub(b'(?P<chr>[^\x09\x0A\x0D\x20-\x7E])', match2ncr, content)
    content = re.sub(b'^(?P<chr>;)', match2ncr, content)
    content = re.sub(b'(?P<prefix>\n)(?P<chr>;)', match2ncr, content)
    content = re.sub(b'^(?P<chr>[\.\?])$', match2ncr, content)
    return content


def decode_textfield_ncr(content):
    """
    Decodes the contents for CIF textfield from Numeric Character Reference.

    :param content: contents as bytes
    :return: decoded string as bytes
    """
    import re

    def match2str(m):
        """
        Function returns a byte with a value of the first group of regular
        expression.

        :param match: match result of re.sub
        :return: a single byte having a value of the first group in re.sub
        """
        byte_value = int(m.group(1))
        return int2byte(byte_value)

    return re.sub(b'&#(\d+);', match2str, content)


def encode_textfield_gzip_base64(content, **kwargs):
    """
    Gzips the given string and encodes it in Base64.

    :param content: contents as bytes
    :return: encoded string as bytes
    """
    from aiida.common.utils import gzip_string

    return encode_textfield_base64(gzip_string(content), **kwargs)


def decode_textfield_gzip_base64(content):
    """
    Decodes the contents for CIF textfield from Base64 and decompresses
    them with gzip.

    :param content: contents as bytes
    :return: decoded string as bytes
    """
    from aiida.common.utils import gunzip_string

    return gunzip_string(decode_textfield_base64(content))


def decode_textfield(content, method):
    """
    Decodes the contents of encoded CIF textfield.

    :param content: the content to be decoded as bytes
    :param method: method, which was used for encoding the contents
        (None, 'base64', 'ncr', 'quoted-printable', 'gzip+base64')
    :return: decoded content as bytes
    :raises ValueError: if the encoding method is unknown
    """
    if method == 'base64':
        content = decode_textfield_base64(content)
    elif method == 'quoted-printable':
        content = decode_textfield_quoted_printable(content)
    elif method == 'ncr':
        content = decode_textfield_ncr(content)
    elif method == 'gzip+base64':
        content = decode_textfield_gzip_base64(content)
    elif method is not None:
        raise ValueError("Unknown content encoding: '{}'".format(method))

    return content


def _get_calculation(node):
    """
    Gets the parent (immediate) calculation, attached as the input of
    the node.

    :param node: an instance of subclass of :py:class:`aiida.orm.node.Node`
    :return: an instance of subclass of
        :py:class:`aiida.orm.calculation.Calculation`
    :raises MultipleObjectsError: if the node has more than one calculation
        attached.
    """
    from aiida.common.exceptions import MultipleObjectsError
    from aiida.orm.calculation import Calculation
    from aiida.common.links import LinkType
    if len(node.get_inputs(node_type=Calculation, link_type=LinkType.CREATE)) == 1:
        return node.get_inputs(node_type=Calculation, link_type=LinkType.CREATE)[0]
    elif len(node.get_inputs(node_type=Calculation, link_type=LinkType.CREATE)) == 0:
        return None
    else:
        raise MultipleObjectsError("Node {} seems to have more than one "
                                   "parent (immediate) calculation -- "
                                   "exporter does not know which one of "
                                   "them produced the node".format(node))


def _assert_same_parents(a, b):
    """
    Checks whether two supplied nodes have the same immediate parent.
    Can be used to check whether two data nodes originate from the same
    calculation.

    :param a: an instance of subclass of :py:class:`aiida.orm.node.Node`
    :param b: an instance of subclass of :py:class:`aiida.orm.node.Node`

    :raises ValueError: if the condition is not met.
    """
    if a is None or b is None:
        return
    if _get_calculation(a) is None or _get_calculation(b) is None:
        raise ValueError("Either the exported node or parameters does "
                         "not originate from a calculation -- this is "
                         "not allowed, as the proper relation between "
                         "these two objects can not be traced")
    if _get_calculation(a).pk != _get_calculation(b).pk:
        raise ValueError("Exported node and parameters must "
                         "originate from the same calculation")


def _inline_to_standalone_script(calc):
    """
    Create executable Python script for execution of inline script.

    .. note:: 
    
       the output bash script may not always be correct, since it
       is simply formed from:

       * contents of the file, which contains the original ``\*_inline``
         function;
       * call of the original ``\*_inline`` function with input nodes;
       * storing of the output nodes.

       Execution of generated bash script should result in
       ModificationNotAllowed exception, since the nodes, that are
       created by the ``\*_inline`` function, are already stored.
    """
    input_dict = calc.get_inputs_dict()
    args = ["{}=load_node('{}')".format(x, input_dict[x].uuid) for x in input_dict.keys()]
    args_string = ',\n    '.join(sorted(args))

    function_name = calc.function_name
    function_namespace = calc.function_namespace
    function_source_file = calc.function_source_file

    if function_name is None:
        function_name = 'f'

    if function_namespace is None:
        function_namespace = '__main__'

    with open(function_source_file) as handle:
        code_string = handle.read().encode('utf-8')

    if function_namespace.startswith('aiida.'):
        code_string = "from {} import {}".format(function_namespace, function_name)

    return """#!/usr/bin/env runaiida
{}

for key, value in {}(
    {}
    ).items():
    value.store()
""".format(code_string, function_name, args_string)


def _collect_calculation_data(calc):
    """
    Recursively collects calculations from the tree, starting at given
    calculation.
    """
    from aiida.common.links import LinkType
    from aiida.orm.data import Data
    from aiida.orm.calculation import Calculation
    from aiida.orm.calculation.job import JobCalculation
    from aiida.orm.calculation.work import WorkCalculation
    from aiida.orm.calculation.inline import InlineCalculation
    import hashlib
    import os
    calcs_now = []
    for d in calc.get_inputs(node_type=Data, link_type=LinkType.INPUT):
        for c in d.get_inputs(node_type=Calculation, link_type=LinkType.CREATE):
            calcs = _collect_calculation_data(c)
            calcs_now.extend(calcs)

    files_in = []
    files_out = []
    this_calc = {
        'uuid' : calc.uuid,
        'files': [],
    }

    if isinstance(calc, JobCalculation):
        retrieved_abspath = calc.get_retrieved_node().get_abs_path()
        files_in  = _collect_files(calc._raw_input_folder.abspath)
        files_out = _collect_files(os.path.join(retrieved_abspath, 'path'))
        this_calc['env'] = calc.get_option('environment_variables')
        stdout_name = '{}.out'.format(aiida_executable_name)
        while stdout_name in [files_in,files_out]:
            stdout_name = '_{}'.format(stdout_name)
        stderr_name = '{}.err'.format(aiida_executable_name)
        while stderr_name in [files_in,files_out]:
            stderr_name = '_{}'.format(stderr_name)
        # Output/error of schedulers are converted to bytes as file contents have to be bytes.
        if calc.get_scheduler_output() is not None:
            scheduler_output = calc.get_scheduler_output().encode('utf-8')
            files_out.append({
                'name'    : stdout_name,
                'contents': scheduler_output,
                'md5'     : hashlib.md5(scheduler_output).hexdigest(),
                'sha1'    : hashlib.sha1(scheduler_output).hexdigest(),
                'role'    : 'stdout',
                'type'    : 'file',
                })
            this_calc['stdout'] = stdout_name
        if calc.get_scheduler_error() is not None:
            scheduler_error = calc.get_scheduler_error().encode('utf-8')
            files_out.append({
                'name'    : stderr_name,
                'contents': scheduler_error,
                'md5'     : hashlib.md5(scheduler_error).hexdigest(),
                'sha1'    : hashlib.sha1(scheduler_error).hexdigest(),
                'role'    : 'stderr',
                'type'    : 'file',
                })
            this_calc['stderr'] = stderr_name
    elif isinstance(calc, InlineCalculation):
        # Calculation is InlineCalculation
        # Contents of scripts are converted to bytes as file contents have to be bytes.
        python_script = _inline_to_standalone_script(calc).encode('utf-8')
        files_in.append({
            'name'    : inline_executable_name,
            'contents': python_script,
            'md5'     : hashlib.md5(python_script).hexdigest(),
            'sha1'    : hashlib.sha1(python_script).hexdigest(),
            'type'    : 'file',
            })
        shell_script = '#!/bin/bash\n\nverdi run {}\n'.format(inline_executable_name)
        shell_script = shell_script.encode('utf-8')
        files_in.append({
            'name'    : aiida_executable_name,
            'contents': shell_script,
            'md5'     : hashlib.md5(shell_script).hexdigest(),
            'sha1'    : hashlib.sha1(shell_script).hexdigest(),
            'type'    : 'file',
            })
    elif isinstance(calc, WorkCalculation):
        # We do not know how to recreate a WorkCalculation so we pass
        pass
    else:
        raise ValueError('calculation is of an unexpected type {}'.format(type(calc)))


    for f in files_in:
        if os.path.basename(f['name']) == aiida_executable_name:
            f['role'] = 'script'
        else:
            f['role'] = 'input'
        this_calc['files'].append(f)

    for f in files_out:
        if os.path.basename(f['name']) != calc._SCHED_OUTPUT_FILE and \
           os.path.basename(f['name']) != calc._SCHED_ERROR_FILE:
            if 'role' not in f.keys():
                f['role'] = 'output'
            this_calc['files'].append(f)

    calcs_now.append(this_calc)
    return calcs_now


def _collect_files(base, path=''):
    """
    Recursively collects files from the tree, starting at a given path.
    """
    from aiida.common.folders import Folder
    from aiida.common.utils import md5_file,sha1_file
    import os

    def get_dict(name, full_path):
        # note: we assume file is already utf8-encoded
        with io.open(full_path, mode='rb') as f:
            the_dict = {
                'name': path,
                'contents': f.read(),
                'md5': md5_file(full_path),
                'sha1': sha1_file(full_path),
                'type': 'file',
            }
        return the_dict

    def get_filename(file_dict):
        return file_dict['name']

    if os.path.isdir(os.path.join(base,path)):
        folder = Folder(os.path.join(base,path))
        files_now = []
        if path != '':
            if not path.endswith(os.sep):
                path = "{}{}".format(path,os.sep)
            if path != '':
                files_now.append({
                    'name': path,
                    'type': 'folder',
                })
        for f in folder.get_content_list():
            files = _collect_files(base,path=os.path.join(path,f))
            files_now.extend(files)
        return sorted(files_now,key=get_filename)
    elif path == '.aiida/calcinfo.json':
        files = []
        files.append(get_dict(name=path, full_path=os.path.join(base, path)))

        import json
        with open(os.path.join(base,path)) as f:
            calcinfo = json.load(f)
        if 'local_copy_list' in calcinfo:
            for local_copy in calcinfo['local_copy_list']:
                files.append(get_dict(name=os.path.normpath(local_copy[1]), 
                        full_path=local_copy[0]))

        return files

    else:
        tmp = get_dict(name=path, full_path=os.path.join(base, path))
        return [tmp]


def extend_with_cmdline_parameters(parser, expclass="Data"):
    """
    Provides descriptions of command line options, that are used to control
    the process of exporting data to TCOD CIF files.

    :param parser: an argparse.Parser instance
    :param expclass: name of the exported class to be shown in help string
        for the command line options

    .. note:: This method must not set any default values for command line
        options in order not to clash with any other data export plugins.
    """
    parser.add_argument('--reduce-symmetry', action='store_true',
                        default=None,
                        dest='reduce_symmetry',
                        help="Perform symmetry reduction. "
                             "Default option.")
    parser.add_argument('--no-reduce-symmetry',
                        '--dont-reduce-symmetry',
                        default=None,
                        action='store_false',
                        dest='reduce_symmetry',
                        help="Do not perform symmetry reduction.")
    parser.add_argument('--parameter-data', type=int, default=None,
                        help="ID of the ParameterData to be exported "
                             "alongside the {} instance. "
                             "By default, if {} originates from "
                             "a calculation with single ParameterData "
                             "in the output, aforementioned "
                             "ParameterData is picked automatically. "
                             "Instead, the option is used in the case "
                             "the calculation produces more than a "
                             "single instance of "
                             "ParameterData.".format(expclass,expclass))
    parser.add_argument('--dump-aiida-database', action='store_true',
                        default=None,
                        dest='dump_aiida_database',
                        help="Export AiiDA database to the CIF file. "
                             "Default option.")
    parser.add_argument('--no-dump-aiida-database',
                        '--dont-dump-aiida-database',
                        default=None,
                        action='store_false',
                        dest='dump_aiida_database',
                        help="Do not export AiiDA database to the CIF "
                             "file.")
    parser.add_argument('--exclude-external-contents', action='store_true',
                        default=None,
                        dest='exclude_external_contents',
                        help="Do not save contents for external "
                             "resources if URIs are provided. "
                             "Default option.")
    parser.add_argument('--no-exclude-external-contents',
                        '--dont-exclude-external-contents',
                        default=None,
                        action='store_false',
                        dest='exclude_external_contents',
                        help="Save contents for external resources "
                             "even if URIs are provided.")
    parser.add_argument('--gzip', action='store_true', dest='gzip',
                        default=None,
                        help="Gzip large files.")
    parser.add_argument('--no-gzip', '--dont-gzip', action='store_false',
                        default=None,
                        dest='gzip',
                        help="Do not gzip any files. Default option.")
    parser.add_argument('--gzip-threshold', type=int,
                        default=None,
                        help="Specify the minimum size of exported "
                             "file which should be gzipped. "
                             "Default {}.".format(default_options['gzip_threshold']))


def _collect_tags(node, calc,parameters=None,
                  dump_aiida_database=default_options['dump_aiida_database'],
                  exclude_external_contents=default_options['exclude_external_contents'],
                  gzip=default_options['gzip'],
                  gzip_threshold=default_options['gzip_threshold']):
    """
    Retrieve metadata from attached calculation and pseudopotentials
    and prepare it to be saved in TCOD CIF.
    """
    from aiida.common.links import LinkType
    import os, json
    import aiida
    tags = { '_audit_creation_method': "AiiDA version {}".format(aiida.__version__) }

    # Recording the dictionaries (if any)

    if len(conforming_dictionaries):
        for postfix in ['name', 'version', 'location']:
            key = '_audit_conform_dict_{}'.format(postfix)
            if key not in tags:
                tags[key] = []

    for dictionary in conforming_dictionaries:
        tags['_audit_conform_dict_name'].append(dictionary['name'])
        tags['_audit_conform_dict_version'].append(dictionary['version'])
        tags['_audit_conform_dict_location'].append(dictionary['url'])

    # Collecting metadata from input files:

    calc_data = []
    if calc is not None:
        calc_data = _collect_calculation_data(calc)

    for tag in tcod_loops['_tcod_computation'] + tcod_loops['_tcod_file']:
        tags[tag] = []

    export_files = []

    sn = 1
    for step in calc_data:
        tags['_tcod_computation_step'].append(sn)
        tags['_tcod_computation_command'].append(
            'cd {}; ./{}'.format(sn,aiida_executable_name))
        tags['_tcod_computation_reference_uuid'].append(step['uuid'])
        if 'env' in step:
            tags['_tcod_computation_environment'].append(
                "\n".join(["{}={}".format(key, step['env'][key]) for key in sorted(step['env'])]))
        else:
            tags['_tcod_computation_environment'].append('')
        if 'stdout' in step and step['stdout'] is not None:
            tags['_tcod_computation_stdout'].append(step['stdout'])
        else:
            tags['_tcod_computation_stdout'].append('')
        if 'stderr' in step and step['stderr'] is not None:
            tags['_tcod_computation_stderr'].append(step['stderr'])
        else:
            tags['_tcod_computation_stderr'].append('')

        export_files.append( {'name': "{}{}".format(sn, os.sep),
                              'type': 'folder'} )

        for f in step['files']:
            f['name'] = os.path.join(str(sn), f['name'])
        export_files.extend( step['files'] )

        sn = sn + 1

    # Creating importable AiiDA database dump in CIF tags

    if dump_aiida_database and node.is_stored:
        import json
        from aiida.common.exceptions import LicensingException
        from aiida.common.folders import SandboxFolder
        from aiida.orm.importexport import export_tree

        with SandboxFolder() as folder:
            try:
                export_tree([node], folder=folder, silent=True,
                            allowed_licenses=['CC0'])
            except LicensingException as exc:
                raise LicensingException("{}. Only CC0 license is accepted.".format(exc))

            files = _collect_files(folder.abspath)
            with open(folder.get_abs_path('data.json')) as f:
                data = json.loads(f.read())
            md5_to_url = {}
            if exclude_external_contents:
                for pk in data['node_attributes']:
                    n = data['node_attributes'][pk]
                    if 'md5' in n.keys() and 'source' in n.keys() and \
                      'uri' in n['source'].keys():
                        md5_to_url[n['md5']] = n['source']['uri']

            for f in files:
                f['name'] = os.path.join('aiida',f['name'])
                if f['type'] == 'file' and f['md5'] in md5_to_url.keys():
                    f['uri'] = md5_to_url[f['md5']]

            export_files.extend(files)

    # Describing seen files in _tcod_file_* loop

    encodings = list()

    fn = 0
    for f in export_files:
        # ID and name
        tags['_tcod_file_id'].append(fn)
        tags['_tcod_file_name'].append(f['name'])

        # Checksums
        md5sum = None
        sha1sum = None
        if f['type'] == 'file':
            md5sum = f['md5']
            sha1sum = f['sha1']
        else:
            md5sum = '.'
            sha1sum = '.'
        tags['_tcod_file_md5sum'].append(md5sum)
        tags['_tcod_file_sha1sum'].append(sha1sum)

        # Content, encoding and URI
        contents = '?'
        encoding = None
        if 'uri' in f.keys():
            contents = '.'
            tags['_tcod_file_URI'].append(f['uri'])
        else:
            tags['_tcod_file_URI'].append('?')
            if f['type'] == 'file':
                contents,encoding = \
                    cif_encode_contents(f['contents'],
                                        gzip=gzip,
                                        gzip_threshold=gzip_threshold)
                # PyCIFRW is not able to deal with bytes, therefore they have to
                # be converted to Unicode
                contents = contents.decode('utf-8')
            else:
                contents = '.'

        if encoding is None:
            encoding = '.'
        elif encoding not in encodings:
            encodings.append(encoding)
        tags['_tcod_file_contents'].append(contents)
        tags['_tcod_file_content_encoding'].append(encoding)

        # Role
        role = '?'
        if 'role' in f.keys():
            role = f['role']
        tags['_tcod_file_role'].append(role)

        fn = fn + 1

    # Describing the encodings

    if encodings:
        for tag in tcod_loops['_tcod_content_encoding']:
            tags[tag] = []
    for encoding in encodings:
        layers = encoding.split('+')
        for i in range(len(layers)):
            tags['_tcod_content_encoding_id'].append(encoding)
            tags['_tcod_content_encoding_layer_id'].append(i+1)
            tags['_tcod_content_encoding_layer_type'].append(layers[i])

    # Describing Brillouin zone (if used)

    if calc is not None:
        from aiida.orm.data.array.kpoints import KpointsData
        kpoints_list = calc.get_inputs(KpointsData, link_type=LinkType.INPUT)
        # TODO: stop if more than one KpointsData is used?
        if len(kpoints_list) == 1:
            kpoints = kpoints_list[0]
            density, shift = kpoints.get_kpoints_mesh()
            tags['_dft_BZ_integration_grid_X'] = density[0]
            tags['_dft_BZ_integration_grid_Y'] = density[1]
            tags['_dft_BZ_integration_grid_Z'] = density[2]
            tags['_dft_BZ_integration_grid_shift_X'] = shift[0]
            tags['_dft_BZ_integration_grid_shift_Y'] = shift[1]
            tags['_dft_BZ_integration_grid_shift_Z'] = shift[2]

    from aiida.common.exceptions import MultipleObjectsError
    from aiida.plugins.entry_point import get_entry_point_names, load_entry_point

    group = 'aiida.tools.dbexporters.tcod_plugins'
    plugins = list()

    if calc is not None:
        for entry_point in get_entry_point_names(group):
            plugin = load_entry_point(group, entry_point)
            if calc._plugin_type_string.endswith(plugin._plugin_type_string + '.'):
                plugins.append(plugin)

    if len(plugins) > 1:
        raise MultipleObjectsError('more than one plugin found for {}'
                                   .format(calc._plugin_type_string))

    if len(plugins) == 1:
        plugin = plugins[0]
        translated_tags = translate_calculation_specific_values(calc, plugin)
        tags.update(translated_tags)

    return tags


@optional_inline
def add_metadata_inline(what, node, parameters, args):
    """
    Add metadata of original exported node to the produced TCOD CIF.

    :param what: an original exported node.
    :param node: a :py:class:`aiida.orm.data.cif.CifData` instance.
    :param parameters: a :py:class:`aiida.orm.data.parameter.ParameterData`
        instance, produced by the same calculation as the original exported
        node.
    :param args: a :py:class:`aiida.orm.data.parameter.ParameterData`
        instance, containing parameters for the control of metadata
        collection and inclusion in the produced
        :py:class:`aiida.orm.data.cif.CifData`.
    :return: dict with :py:class:`aiida.orm.data.cif.CifData`
    :raises ValueError: if tags present in
        ``args.get_dict()['additional_tags']`` are not valid CIF tags.

    .. note:: can be used as inline calculation.
    """
    from aiida.orm.data.cif import pycifrw_from_cif
    CifData = DataFactory('cif')

    if not node:
        node = what

    calc = _get_calculation(what)

    datablocks = []
    loops = {}
    dataname = list(node.values.keys())[0]
    datablock = dict()
    for tag in node.values[dataname].keys():
        datablock[tag] = node.values[dataname][tag]
    datablocks.append(datablock)
    for loop in node.values[dataname].loops.values():
        loops[loop[0]] = loop

    # Unpacking the kwargs from ParameterData
    kwargs = {}
    additional_tags = {}
    datablock_names = None
    if args:
        kwargs = args.get_dict()
        additional_tags = kwargs.pop('additional_tags',{})
        datablock_names = kwargs.pop('datablock_names',None)

    tags = _collect_tags(what, calc, parameters=parameters, **kwargs)
    loops.update(tcod_loops)

    tags.update(additional_tags)
    for datablock in datablocks:
        for k,v in tags.items():
            if not k.startswith('_'):
                raise ValueError("Tag '{}' does not seem to start with "
                                 "an underscode ('_'): all CIF tags must "
                                 "start with underscores".format(k))
            datablock[k] = v

    values = pycifrw_from_cif(datablocks, loops, names=datablock_names)
    cif = CifData(values=values)

    return {'cif': cif}


def export_cif(what, **kwargs):
    """
    Exports given coordinate-containing \*Data node to string of CIF
    format.

    :return: string with contents of CIF file.
    """
    cif = export_cifnode(what, **kwargs)
    return cif._exportcontent('cif')[0]


def export_values(what, **kwargs):
    """
    Exports given coordinate-containing \*Data node to PyCIFRW CIF data
    structure.

    :return: CIF data structure.

    .. note:: Requires PyCIFRW.
    """
    cif = export_cifnode(what,**kwargs)
    return cif.values


def export_cifnode(what, parameters=None, trajectory_index=None,
                   store=False,
                   reduce_symmetry=default_options['reduce_symmetry'],
                   **kwargs):
    """
    The main exporter function. Exports given coordinate-containing \*Data
    node to :py:class:`aiida.orm.data.cif.CifData` node, ready to be
    exported to TCOD. All \*Data types, having method ``_get_cif()``, are
    supported in addition to :py:class:`aiida.orm.data.cif.CifData`.

    :param what: data node to be exported.
    :param parameters: a :py:class:`aiida.orm.data.parameter.ParameterData`
        instance, produced by the same calculation as the original exported
        node.
    :param trajectory_index: a step to be converted and exported in case a
        :py:class:`aiida.orm.data.array.trajectory.TrajectoryData` is
        exported.
    :param store: boolean indicating whether to store intermediate nodes or
        not. Default False.
    :param dump_aiida_database: boolean indicating whether to include the
        dump of AiiDA database (containing only transitive closure of the
        exported node). Default True.
    :param exclude_external_contents: boolean indicating whether to exclude
        nodes from AiiDA database dump, that are taken from external
        repositores and have a URL link allowing to refetch their contents.
        Default False.
    :param gzip: boolean indicating whether to Gzip large CIF text fields.
        Default False.
    :param gzip_threshold: integer indicating the maximum size (in bytes) of
        uncompressed CIF text fields when the **gzip** option is in action.
        Default 1024.
    :return: a :py:class:`aiida.orm.data.cif.CifData` node.
    """
    from aiida.common.links import LinkType
    from aiida.common.exceptions import MultipleObjectsError
    from aiida.orm.calculation.inline import make_inline
    CifData        = DataFactory('cif')
    StructureData  = DataFactory('structure')
    TrajectoryData = DataFactory('array.trajectory')
    ParameterData  = DataFactory('parameter')

    calc = _get_calculation(what)

    if parameters is not None:
        if not isinstance(parameters, ParameterData):
            raise ValueError("Supplied parameters are not an "
                             "instance of ParameterData")
    elif calc is not None:
        params = calc.get_outputs(node_type=ParameterData, link_type=LinkType.CREATE)
        if len(params) == 1:
            parameters = params[0]
        elif len(params) > 0:
            raise MultipleObjectsError("Calculation {} has more than "
                                       "one ParameterData output, please "
                                       "specify which one to use with "
                                       "an option parameters='' when "
                                       "calling export_cif()".format(calc))

    if parameters is not None:
        _assert_same_parents(what, parameters)

    node = what

    # Convert node to CifData (if required)

    if not isinstance(node, CifData) and getattr(node, '_get_cif'):
        function_args = { 'store': store }
        if trajectory_index is not None:
            function_args['index'] = trajectory_index
        node = node._get_cif(**function_args)

    if not isinstance(node,CifData):
        raise NotImplementedError("Exporter does not know how to "
                                  "export {}".format(type(node)))

    # Reduction of the symmetry

    if reduce_symmetry:
        from aiida.orm.data.cif import refine_inline
        ret_dict = refine_inline(node=node, store=store)
        node = ret_dict['cif']

    # Addition of the metadata

    args = ParameterData(dict=kwargs)
    function_args = { 'what': what, 'args': args, 'store': store }
    if node != what:
        function_args['node'] = node
    if parameters is not None:
        function_args['parameters'] = parameters
    else:
        function_args['parameters'] = ParameterData(dict={})
    ret_dict = add_metadata_inline(**function_args)

    return ret_dict['cif']


def deposit(what, type, author_name=None, author_email=None, url=None,
            title=None, username=None, password=False, user_email=None,
            code=None, computer=None,
            replace=None, message=None, **kwargs):
    """
    Launches a
    :py:class:`aiida.orm.implementation.general.calculation.job.AbstractJobCalculation`
    to deposit data node to \*COD-type database.

    :return: launched :py:class:`aiida.orm.implementation.general.calculation.job.AbstractJobCalculation`
        instance.
    :raises ValueError: if any of the required parameters are not given.
    """
    from aiida.common.setup import get_property

    parameters = {}

    if not what:
        raise ValueError("Node to be deposited is not supplied")
    if not type:
        raise ValueError("Deposition type is not supplied. Should be "
                         "one of the following: 'published', "
                         "'prepublication' or 'personal'")
    if not username:
        username = get_property('tcod.depositor_username')
        if not username:
            raise ValueError("Depositor username is not supplied")
    if not password:
        parameters['password'] = get_property('tcod.depositor_password')
        if not parameters['password']:
            raise ValueError("Depositor password is not supplied")
    if not user_email:
        user_email = get_property('tcod.depositor_email')
        if not user_email:
            raise ValueError("Depositor email is not supplied")

    parameters['deposition-type'] = type
    parameters['username'] = username
    parameters['user_email'] = user_email

    if type == 'published':
        pass
    elif type in ['prepublication', 'personal']:
        if not author_name:
            author_name = get_property('tcod.depositor_author_name')
            if not author_name:
                raise ValueError("Author name is not supplied")
        if not author_email:
            author_email = get_property('tcod.depositor_author_email')
            if not author_email:
                raise ValueError("Author email is not supplied")
        if not title:
            raise ValueError("Publication title is not supplied")
    else:
        raise ValueError("Unknown deposition type '{}' -- should be "
                         "one of the following: 'published', "
                         "'prepublication' or 'personal'".format(type))

    if replace:
        if str(int(replace)) != replace or int(replace) < 10000000 \
            or int(replace) > 99999999:
            raise ValueError("ID of the replaced structure ({}) does not "
                             "seem to be valid TCOD ID: must be in "
                             "range [10000000,99999999]".format(replace))
    elif message:
        raise ValueError("Message is given while the structure is not "
                         "redeposited -- log message is relevant to "
                         "redeposition only")

    kwargs['additional_tags'] = {}
    if title:
        kwargs['additional_tags']['_publ_section_title'] = title
    if author_name:
        kwargs['additional_tags']['_publ_author_name'] = author_name
    if replace:
        kwargs['additional_tags']['_tcod_database_code'] = replace
        kwargs['datablock_names'] = [replace]

    cif = export_cifnode(what, store=True, **kwargs)
    calc = code.new_calc(computer=computer)
    calc.set_option('resources', {'num_machines': 1, 'num_mpiprocs_per_machine': 1})

    if password:
        import getpass
        parameters['password'] = getpass.getpass("Password: ")
    if author_name:
        parameters['author_name'] = author_name
    if author_email:
        parameters['author_email'] = author_email
    if url:
        parameters['url'] = url
    if replace:
        parameters['replace'] = True
    if message:
        parameters['log-message'] = str(message)
    pd = ParameterData(dict=parameters)

    calc.use_cif(cif)
    calc.use_parameters(pd)

    calc.store_all()
    calc.submit()

    return calc


def deposition_cmdline_parameters(parser, expclass="Data"):
    """
    Provides descriptions of command line options, that are used to control
    the process of deposition to TCOD.

    :param parser: an argparse.Parser instance
    :param expclass: name of the exported class to be shown in help string
        for the command line options

    .. note:: This method must not set any default values for command line
        options in order not to clash with any other data deposition plugins.
    """
    parser.add_argument('--type', '--deposition-type', type=str,
                        choices=['published','prepublication','personal'],
                        help="Type of the deposition.")
    parser.add_argument('-u', '--username', type=str, default=None,
                        dest='username',
                        help="Depositor's username.")
    parser.add_argument('-p', '--password', action='store_true',
                        dest='password', default=None,
                        help="Depositor's password.")
    parser.add_argument('--user-email', type=str, default=None,
                        help="Depositor's e-mail address.")
    parser.add_argument('--title', type=str, default=None,
                        help="Title of the publication.")
    parser.add_argument('--author-name', type=str, default=None,
                        help="Full name of the publication author.")
    parser.add_argument('--author-email', type=str, default=None,
                        help="E-mail address of the publication author.")
    parser.add_argument('--url', type=str,
                        help="URL of the deposition API.")
    parser.add_argument('--code', type=str, dest='code_label',
                        default=None,
                        help="Label of the code to be used for the "
                             "deposition. Default: cif_cod_deposit.")
    parser.add_argument('--computer', type=str, dest='computer_name',
                        help="Name of the computer to be used for "
                             "deposition. Default computer is used if "
                             "not specified.")
    parser.add_argument('--replace', type=str, dest='replace',
                        help="ID of the structure to be redeposited "
                             "(replaced), if any.")
    parser.add_argument('-m', '--message', type=str, dest='message',
                        help="Description of the change (relevant for "
                             "redepositions only.")


def translate_calculation_specific_values(calc, translator, **kwargs):
    """
    Translates calculation-specific values from
    :py:class:`aiida.orm.implementation.general.calculation.job.AbstractJobCalculation` subclass to
    appropriate TCOD CIF tags.

    :param calc: an instance of
        :py:class:`aiida.orm.implementation.general.calculation.job.AbstractJobCalculation` subclass.
    :param translator: class, derived from
        :py:class:`aiida.tools.dbexporters.tcod_plugins.BaseTcodtranslator`.
    :raises ValueError: if **translator** is not derived from proper class.
    """
    from aiida.tools.dbexporters.tcod_plugins import BaseTcodtranslator
    if not issubclass(translator, BaseTcodtranslator):
        raise ValueError("supplied translator is of class {}, while it "
                         "must be derived from {} class".format(translator.__class__,
                                                                BaseTcodtranslator.__class__))
    translation_map = {
        '_tcod_software_package': 'get_software_package',
        '_tcod_software_package_version': 'get_software_package_version',
        '_tcod_software_package_compilation_date': 'get_software_package_compilation_timestamp',
        '_tcod_software_executable_path': 'get_software_executable_path',

        '_tcod_total_energy': 'get_total_energy',
        '_dft_1e_energy': 'get_one_electron_energy',
        '_dft_correlation_energy': 'get_exchange_correlation_energy',
        '_dft_ewald_energy': 'get_ewald_energy',
        '_dft_hartree_energy': 'get_hartree_energy',
        '_dft_fermi_energy': 'get_fermi_energy',

        '_dft_cell_valence_electrons': 'get_number_of_electrons',
        '_tcod_computation_wallclock_time': 'get_computation_wallclock_time',
        '_atom_type_symbol': 'get_atom_type_symbol',
        '_dft_atom_type_valence_configuration': 'get_atom_type_valence_configuration',
        '_dft_atom_basisset': 'get_atom_type_basisset',

        '_dft_BZ_integration_smearing_method': 'get_integration_smearing_method',
        '_dft_BZ_integration_smearing_method_other': 'get_integration_smearing_method_other',
        '_dft_BZ_integration_MP_order': 'get_integration_Methfessel_Paxton_order',

        '_dft_BZ_integration_grid_X': 'get_BZ_integration_grid_X',
        '_dft_BZ_integration_grid_Y': 'get_BZ_integration_grid_Y',
        '_dft_BZ_integration_grid_Z': 'get_BZ_integration_grid_Z',

        '_dft_BZ_integration_grid_shift_X': 'get_BZ_integration_grid_shift_X',
        '_dft_BZ_integration_grid_shift_Y': 'get_BZ_integration_grid_shift_Y',
        '_dft_BZ_integration_grid_shift_Z': 'get_BZ_integration_grid_shift_Z',

        '_dft_kinetic_energy_cutoff_wavefunctions': 'get_kinetic_energy_cutoff_wavefunctions',
        '_dft_kinetic_energy_cutoff_charge_density': 'get_kinetic_energy_cutoff_charge_density',
        '_dft_kinetic_energy_cutoff_EEX': 'get_kinetic_energy_cutoff_EEX',

        '_dft_pseudopotential_atom_type': 'get_pseudopotential_atom_type',
        '_dft_pseudopotential_type': 'get_pseudopotential_type',
        '_dft_pseudopotential_type_other_name': 'get_pseudopotential_type_other_name',

        ## Residual forces are no longer produced, as they should
        ## be in the same CIF loop with coordinates -- to be
        ## implemented later, since it's not yet clear how.
        # '_tcod_atom_site_resid_force_Cartn_x': 'get_atom_site_residual_force_Cartesian_x',
        # '_tcod_atom_site_resid_force_Cartn_y': 'get_atom_site_residual_force_Cartesian_y',
        # '_tcod_atom_site_resid_force_Cartn_z': 'get_atom_site_residual_force_Cartesian_z',
    }
    tags = dict()
    for tag, function in translation_map.items():
        value = None
        try:
            value = getattr(translator, function)(calc, **kwargs)
        except NotImplementedError as e:
            pass
        if value is not None:
            if isinstance(value,list):
                for i in range(len(value)):
                    if value[i] is None:
                        value[i] = '?'
            tags[tag] = value

    return tags<|MERGE_RESOLUTION|>--- conflicted
+++ resolved
@@ -16,10 +16,7 @@
 from six.moves import range
 
 import io
-<<<<<<< HEAD
-=======
-
->>>>>>> 9cceedbd
+
 from aiida.orm import DataFactory
 from aiida.orm.data.parameter import ParameterData
 from aiida.orm.calculation.inline import optional_inline
@@ -106,16 +103,12 @@
     symbols, too long lines or lines starting with semicolons (';')
     is encoded using Quoted-printable encoding.
 
-<<<<<<< HEAD
-    :param content: the content to be encoded, bytes are expected
-    :return content: encoded content
-=======
     The encoding is performed byte-by-byte, so Unicode code points
     spanning more than one byte will be split and encoded separately.
 
     :param content: the content to be encoded in bytes
     :return content: encoded content in bytes
->>>>>>> 9cceedbd
+
     :return encoding: a string specifying used encoding (None, 'base64',
         'ncr', 'quoted-printable', 'gzip+base64')
     """
@@ -216,21 +209,13 @@
 
     def match2qp(m):
         prefix = b''
-<<<<<<< HEAD
-        postfix = b''
-=======
->>>>>>> 9cceedbd
         if 'prefix' in m.groupdict().keys():
             prefix = m.group('prefix')
         h = hex(ord(m.group('chr')))[2:].upper()
         if len(h) == 1:
-<<<<<<< HEAD
-            h = "0%s" % h
-        return b"%s=%s%s" % (prefix, h.encode('utf-8'), postfix)
-=======
             h = "0{}".format(h)
         return b"%s=%s" % (prefix, h.encode('utf-8'))
->>>>>>> 9cceedbd
+
 
     content = re.sub(b'^(?P<chr>;)', match2qp, content)
     content = re.sub(b'(?P<chr>[\t\r])', match2qp, content)
