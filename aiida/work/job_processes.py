# -*- coding: utf-8 -*-
###########################################################################
# Copyright (c), The AiiDA team. All rights reserved.                     #
# This file is part of the AiiDA code.                                    #
#                                                                         #
# The code is hosted on GitHub at https://github.com/aiidateam/aiida_core #
# For further information on the license, see the LICENSE.txt file        #
# For further information please visit http://www.aiida.net               #
###########################################################################
from functools import partial
<<<<<<< HEAD
import plumpy
import plumpy.ports as port
=======
import plum
>>>>>>> abedf2ed
from voluptuous import Any
from plum.port import PortNamespace
from aiida.backends.utils import get_authinfo
from aiida.common.datastructures import calc_states
from aiida.common.lang import override
from aiida.common import exceptions
from aiida.daemon import execmanager
from aiida.orm.calculation.job import JobCalculation
from aiida.scheduler.datastructures import job_states

from . import processes
from . import utils

__all__ = ['JobProcess']

SUBMIT_COMMAND = 'submit'
UPDATE_SCHEDULER_COMMAND = 'update_scheduler'
RETRIEVE_COMMAND = 'retrieve'


class Waiting(plumpy.Waiting):
    def enter(self):
        super(Waiting, self).enter()
        self._action_command()

    def load_instance_state(self, saved_state, process):
        super(Waiting, self).load_instance_state(saved_state, process)
        self._action_command()

    def _action_command(self):
        if self.data == SUBMIT_COMMAND:
            op = self.process._submit_with_transport
        elif self.data == UPDATE_SCHEDULER_COMMAND:
            op = self.process._update_scheduler_state_with_transport
        elif self.data == RETRIEVE_COMMAND:
            op = self.process._retrieve_with_transport
        else:
            raise RuntimeError("Unknown waiting command")

        self._launch_transport_operation(op)

    def _launch_transport_operation(self, operation):
        """
        Schedule a callback to a function that requires transport

        :param operation:
        :return: A future corresponding to the operation
        """
        fn = partial(self._do_transport_operation, operation)
        self._callback_handle = \
            self.process.runner.transport.call_me_with_transport(
                self.process._get_authinfo(), fn)

    def _do_transport_operation(self, operation, authinfo, transport):
        # Guard in case we left the state already
        if self.in_state:
            try:
                operation(authinfo, transport)
            except BaseException:
                import sys
                exc_info = sys.exc_info()
                self.process.fail(exc_info[1], exc_info[2])


class JobProcess(processes.Process):
    TRANSPORT_OPERATION = 'TRANSPORT_OPERATION'
    CALC_NODE_LABEL = 'calc_node'
    OPTIONS_INPUT_LABEL = 'options'
    _CALC_CLASS = None

    # Class defaults
    _transport_operation = None
    _authinfo = None

    @classmethod
    def build(cls, calc_class):
        from aiida.orm.data import Data
        from aiida.orm.computer import Computer

        def define(cls_, spec):
            super(JobProcess, cls_).define(spec)

            # Calculation options
            options = {
                'max_wallclock_seconds': int,
                'resources': dict,
                'custom_scheduler_commands': unicode,
                'queue_name': basestring,
                'computer': Computer,
                'withmpi': bool,
                'mpirun_extra_params': Any(list, tuple),
                'import_sys_environment': bool,
                'environment_variables': dict,
                'priority': unicode,
                'max_memory_kb': int,
                'prepend_text': unicode,
                'append_text': unicode,
            }
            spec.input(cls.OPTIONS_INPUT_LABEL, validator=processes.DictSchema(options), non_db=True)

            # Inputs from use methods
            for key, use_method in calc_class._use_methods.iteritems():

                valid_type = use_method['valid_types']
                docstring = use_method.get('docstring', None)
                additional_parameter = use_method.get('additional_parameter')

                if additional_parameter:
                    spec.input_namespace(key, help=docstring, valid_type=valid_type, required=False, dynamic=True)
                else:
                    spec.input(key, help=docstring, valid_type=valid_type, required=False)

            # Outputs
            spec.outputs.valid_type = Data

        class_name = "{}_{}".format(cls.__name__, utils.class_name(calc_class))

        # Dynamically create the type for this Process
<<<<<<< HEAD
        return type(class_name, (cls,),
                    {
                        plumpy.processes.Process.define.__name__: classmethod(define),
                        '_CALC_CLASS': calc_class
                    })
=======
        return type(
            class_name, (cls,),
            {
                plum.process.Process.define.__name__: classmethod(define),
                '_CALC_CLASS': calc_class
            }
        )
>>>>>>> abedf2ed

    @classmethod
    def get_state_classes(cls):
        # Overwrite the waiting state
        states_map = super(JobProcess, cls).get_state_classes()
        states_map[processes.ProcessState.WAITING] = Waiting
        return states_map

    # region Process overrides
    @override
    def update_outputs(self):
        # DO NOT REMOVE:
        # Don't do anything, this is taken care of by the job calculation node itself
        pass

    @override
    def get_or_create_db_record(self):
        return self._CALC_CLASS()

    @override
    def _setup_db_record(self):
        """
        Link up all the retrospective provenance for this JobCalculation
        """
        from aiida.common.links import LinkType

        # Set all the attributes using the setter methods
        for name, value in self.inputs.get(self.OPTIONS_INPUT_LABEL, {}).iteritems():
            if value is not None:
                getattr(self._calc, 'set_{}'.format(name))(value)

        # Use the use_[x] methods to join up the links in this case
        for name, input_value in self.get_provenance_inputs_iterator():

            port = self.spec().inputs[name]

            if input_value is None or port.non_db:
                continue

            # Call the 'use' methods to set up the data-calc links
            if isinstance(port, PortNamespace):
                additional = self._CALC_CLASS._use_methods[name]['additional_parameter']

                for k, v in input_value.iteritems():
                    try:
                        getattr(self._calc, 'use_{}'.format(name))(v, **{additional: k})
                    except AttributeError:
                        raise AttributeError(
                            "You have provided for an input the key '{}' but"
                            "the JobCalculation has no such use_{} method".format(name, name))

            else:
                getattr(self._calc, 'use_{}'.format(name))(input_value)

        # Get the computer from the code if necessary
        if self._calc.get_computer() is None and 'code' in self.inputs:
            code = self.inputs['code']
            if not code.is_local():
                self._calc.set_computer(code.get_remote_computer())

        parent_calc = self.get_parent_calc()
        if parent_calc:
            self._calc.add_link_from(parent_calc, 'CALL', LinkType.CALL)

        self._add_description_and_label()

    @override
    def _run(self):
        # Put the calculation in the TOSUBMIT state
        self.calc.submit()
        # Launch the submit operation
        return plumpy.Wait(msg='Waiting to submit', data=SUBMIT_COMMAND)

    # endregion

    def _get_authinfo(self):
        if self._authinfo is None:
            self._authinfo = \
                get_authinfo(self.calc.get_computer(),
                             self.calc.get_user())

        return self._authinfo

    # region Functions that require transport

    def _submit_with_transport(self, authinfo, transport):
        execmanager.submit_calc(self.calc, authinfo, transport)
        self.wait(msg='Waiting for scheduler', data=UPDATE_SCHEDULER_COMMAND)

    def _update_scheduler_state_with_transport(self, authinfo, trans):
        """
        Given a transport this method updates the calculation scheduler state.
        
        :param authinfo: The authentication info
        :param trans: The (opened) transport
        :return: True if the job is done, False otherwise 
        """
        scheduler = self.calc.get_computer().get_scheduler()
        scheduler.set_transport(trans)

        job_id = self.calc.get_job_id()

        kwargs = {'jobs': [job_id], 'as_dict': True}
        if scheduler.get_feature('can_query_by_user'):
            kwargs['user'] = "$USER"
        found_jobs = scheduler.getJobs(**kwargs)

        info = found_jobs.get(job_id, None)
        if info is None:
            # If the job is computed or not found assume it's done
            job_done = True
            self.calc._set_scheduler_state(job_states.DONE)
        else:
            # Has the state changed?
            last_jobinfo = self.calc._get_last_jobinfo()

            if last_jobinfo is not None and info.job_state != last_jobinfo.job_state:
                execmanager.update_job_calc_from_job_info(self.calc, info)

            job_done = info.job_state == job_states.DONE

        if job_done:
            # If the job is done, also get detailed job info
            try:
                detailed_job_info = scheduler.get_detailed_jobinfo(job_id)
            except NotImplementedError:
                detailed_job_info = (
                    u"AiiDA MESSAGE: This scheduler does not implement "
                    u"the routine get_detailed_jobinfo to retrieve "
                    u"the information on "
                    u"a job after it has finished.")

            execmanager.update_job_calc_from_detailed_job_info(self.calc, detailed_job_info)

            self.calc._set_state(calc_states.COMPUTED)

        if job_done:
            self.wait(self._link_outputs, msg='Waiting to retrieve', data=RETRIEVE_COMMAND)
        else:
            self.wait(msg='Waiting for scheduler update', data=UPDATE_SCHEDULER_COMMAND)

    def _retrieve_with_transport(self, authinfo, transport):
        retrieved_temporary_folder = execmanager.retrieve_all(self.calc, transport)
        self._retrieved(retrieved_temporary_folder)
        self.resume()

    # endregion

    def _retrieved(self, retrieved_temporary_folder=None):
        """
        Parse a retrieved job calculation.
        """
        try:
            execmanager.parse_results(self.calc, retrieved_temporary_folder)
        except BaseException:
            try:
                self.calc._set_state(calc_states.PARSINGFAILED)
            except exceptions.ModificationNotAllowed:
                pass
            raise

    def _link_outputs(self):
        # Finally link up the outputs and we're done
        for label, node in self.calc.get_outputs_dict().iteritems():
            self.out(label, node)

        # Done, so return the output
        return self.outputs


class ContinueJobCalculation(JobProcess):
    ACTIVE_CALC_STATES = [calc_states.TOSUBMIT, calc_states.SUBMITTING,
                          calc_states.WITHSCHEDULER, calc_states.COMPUTED,
                          calc_states.RETRIEVING, calc_states.PARSING]

    @classmethod
    def define(cls, spec):
        super(ContinueJobCalculation, cls).define(spec)
        spec.input("_calc", valid_type=JobCalculation, required=True, non_db=False)

    def _run(self):
        state = self.calc.get_state()

        if state == calc_states.NEW:
            return super(ContinueJobCalculation, self)._run()

        if state in [calc_states.TOSUBMIT, calc_states.SUBMITTING]:
            return self._submit()

        elif state in calc_states.WITHSCHEDULER:
            return self._update_scheduler_state(job_done=False)

        elif state in [calc_states.COMPUTED, calc_states.RETRIEVING]:
            return self._update_scheduler_state(job_done=True)

        elif state == calc_states.PARSING:
            return self._retrieved(True)

            # Otherwise nothing to do...

    @override
    def get_or_create_db_record(self):
        return self.inputs._calc<|MERGE_RESOLUTION|>--- conflicted
+++ resolved
@@ -8,17 +8,12 @@
 # For further information please visit http://www.aiida.net               #
 ###########################################################################
 from functools import partial
-<<<<<<< HEAD
 import plumpy
-import plumpy.ports as port
-=======
-import plum
->>>>>>> abedf2ed
 from voluptuous import Any
-from plum.port import PortNamespace
+from plumpy.ports import PortNamespace
+from plumpy.lang import override
 from aiida.backends.utils import get_authinfo
 from aiida.common.datastructures import calc_states
-from aiida.common.lang import override
 from aiida.common import exceptions
 from aiida.daemon import execmanager
 from aiida.orm.calculation.job import JobCalculation
@@ -132,21 +127,13 @@
         class_name = "{}_{}".format(cls.__name__, utils.class_name(calc_class))
 
         # Dynamically create the type for this Process
-<<<<<<< HEAD
-        return type(class_name, (cls,),
-                    {
-                        plumpy.processes.Process.define.__name__: classmethod(define),
-                        '_CALC_CLASS': calc_class
-                    })
-=======
         return type(
             class_name, (cls,),
             {
-                plum.process.Process.define.__name__: classmethod(define),
+                plumpy.Process.define.__name__: classmethod(define),
                 '_CALC_CLASS': calc_class
             }
         )
->>>>>>> abedf2ed
 
     @classmethod
     def get_state_classes(cls):
@@ -347,6 +334,5 @@
 
             # Otherwise nothing to do...
 
-    @override
     def get_or_create_db_record(self):
         return self.inputs._calc