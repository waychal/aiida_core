--- conflicted
+++ resolved
@@ -38,7 +38,6 @@
 from aiida.work.util import ProcessStack, PROCESS_LABEL_ATTR
 from aiida.orm.calculation import Calculation
 from aiida.orm.data.parameter import ParameterData
-from aiida.orm.calculation.work import WorkCalculation
 from aiida import LOG_LEVEL_REPORT
 
 
@@ -287,14 +286,8 @@
 
     @override
     def on_finish(self):
-        """
-        Called when a Process enters the FINISHED state at which point
-        we set the corresponding attribute of the workcalculation node
-        """
         super(Process, self).on_finish()
         self.calc._set_attr(WorkCalculation.FINISHED_KEY, True)
-<<<<<<< HEAD
-=======
 
     @override
     def on_stop(self):
@@ -312,7 +305,6 @@
             self.pid, "".join(exc)))
 
         self.calc._set_attr(WorkCalculation.FAILED_KEY, self.get_exception().message)
->>>>>>> 26131f45
         self.calc.seal()
 
     @override
@@ -389,18 +381,6 @@
         """
         message = '[{}|{}|{}]: {}'.format(self.calc.pk, self.__class__.__name__, inspect.stack()[1][3], msg)
         self.logger.log(LOG_LEVEL_REPORT, message, *args, **kwargs)
-<<<<<<< HEAD
-
-    # @override
-    # def create_input_args(self, inputs):
-    #     parsed = super(Process, self).create_input_args(inputs)
-    #     # Now remove any that have a leading underscore
-    #     for name in parsed.keys():
-    #         if name.startswith('_'):
-    #             del parsed[name]
-    #     return parsed
-=======
->>>>>>> 26131f45
 
     def _create_and_setup_db_record(self):
         self._calc = self.get_or_create_db_record()
