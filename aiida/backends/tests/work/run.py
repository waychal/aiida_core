--- conflicted
+++ resolved
@@ -19,6 +19,7 @@
 from aiida.work.persistence import Persistence
 
 
+
 class TestRun(AiidaTestCase):
     def setUp(self):
         super(TestRun, self).setUp()
@@ -38,14 +39,10 @@
         proc = enqueue(DummyProcess, inputs, self.storage)
 
         # Then load the checkpoint and instantiate the class
-<<<<<<< HEAD
         cp = self.storage.load_checkpoint(proc.pid)
 
         # Remove the original process from the queue
         dequeue(proc)
-=======
-        cp = self.storage._load_checkpoint(pid)
->>>>>>> 7079842e
 
         dp = enqueue(DummyProcess, cp)
         self.assertIsInstance(dp, DummyProcess)
