--- conflicted
+++ resolved
@@ -2,20 +2,5 @@
 
 __copyright__ = u"Copyright (c), This file is part of the AiiDA platform. For further information please visit http://www.aiida.net/. All rights reserved."
 __license__ = "MIT license, see LICENSE.txt file."
-<<<<<<< HEAD
-__version__ = "0.7.0"
-__authors__ = "The AiiDA team."
-=======
 __authors__ = "The AiiDA team."
 __version__ = "0.7.1"
-
-PROFILE = "tests"
-
-
-if __name__ == "__main__":
-    load_profile(profile=PROFILE)
-    from aiida.backends.sqlalchemy.tests.nodes import *
-    from aiida.backends.sqlalchemy.tests.dataclasses import *
-    from aiida.backends.sqlalchemy.tests.generic import *
-    unittest.main()
->>>>>>> 3f2cd3b1
