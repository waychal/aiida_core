--- conflicted
+++ resolved
@@ -47,19 +47,8 @@
 ecdsa==0.13
 pycrypto==2.6.1
 
-<<<<<<< HEAD
 ## NumPy, mainly for the ArrayData objects but sometimes
 ## used also for arrays in other parts of the code
-=======
-#ICSD tools
-#PyMySQL>=0.6.1
-
-# PyCifRW for parsing CIF files in aiida.orm.data.cif
-#PyCifRW==3.6.2
-
-# NumPy, mainly for the ArrayData objects but sometimes
-# used also for arrays in other parts of the code
->>>>>>> 626ffab9
 numpy
 
 ## Tastypie, for the REST API interface
@@ -82,4 +71,4 @@
 #PyMySQL>=0.6.1
 
 ## Support for the AiiDA CifData class
-#PyCifRW==3.6.2
+#PyCifRW==3.6.2