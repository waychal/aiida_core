--- conflicted
+++ resolved
@@ -71,10 +71,6 @@
 #PyMySQL>=0.6.1
 
 ## Support for the AiiDA CifData class
-<<<<<<< HEAD
-#PyCifRW==3.6.2
+#PyCifRW==3.6.2.1
 ## pyspglib for symmetry detection in aiida.orm.data.structure
-#pyspglib
-=======
-#PyCifRW==3.6.2.1
->>>>>>> 08e85b09
+#pyspglib